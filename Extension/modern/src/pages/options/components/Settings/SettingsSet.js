import React from 'react';
import PropTypes from 'prop-types';
<<<<<<< HEAD
import './settings.pcss';

const SettingsSet = (props) => {
    const { title, description, children, disabled } = props;
    const settingInfoClassName = `setting__info${disabled ? ' disabled': ''}`;
    return (
        <div className="setting">
            <div className={settingInfoClassName}>
=======
import classNames from 'classnames';

const SettingsSet = (props) => {
    const { title, description, children, disabled } = props;
    const settingClassName = classNames({
        'setting': true,
        'setting--disabled': disabled,
    });
    return (
        <div className={settingClassName}>
            <div className="setting__info">
>>>>>>> 6df25934
                <div className="setting__title">
                    {title}
                </div>
                { description
                && (
                    <div className="setting__desc">
                        {description}
                    </div>
                )}
                {children}
            </div>
        </div>
    );
};

SettingsSet.defaultProps = {
    description: '',
    title: '',
};

SettingsSet.propTypes = {
    title: PropTypes.string,
    description: PropTypes.oneOfType([PropTypes.string, PropTypes.element]),
    children: PropTypes.oneOfType([PropTypes.element, PropTypes.arrayOf(PropTypes.element)]).isRequired,
    disabled: PropTypes.bool,
};

export default SettingsSet;<|MERGE_RESOLUTION|>--- conflicted
+++ resolved
@@ -1,15 +1,5 @@
 import React from 'react';
 import PropTypes from 'prop-types';
-<<<<<<< HEAD
-import './settings.pcss';
-
-const SettingsSet = (props) => {
-    const { title, description, children, disabled } = props;
-    const settingInfoClassName = `setting__info${disabled ? ' disabled': ''}`;
-    return (
-        <div className="setting">
-            <div className={settingInfoClassName}>
-=======
 import classNames from 'classnames';
 
 const SettingsSet = (props) => {
@@ -21,16 +11,15 @@
     return (
         <div className={settingClassName}>
             <div className="setting__info">
->>>>>>> 6df25934
                 <div className="setting__title">
                     {title}
                 </div>
                 { description
-                && (
-                    <div className="setting__desc">
-                        {description}
-                    </div>
-                )}
+                        && (
+                        <div className="setting__desc">
+                            {description}
+                        </div>
+                        )}
                 {children}
             </div>
         </div>
