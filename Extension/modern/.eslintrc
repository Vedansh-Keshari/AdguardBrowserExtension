--- conflicted
+++ resolved
@@ -1,41 +1,4 @@
 {
-<<<<<<< HEAD
-  "parser": "babel-eslint",
-  "extends": [
-    "airbnb",
-    "plugin:react/recommended"
-  ],
-  "env": {
-    "browser": true,
-    "node": true,
-    "jest": true
-  },
-  "globals": {
-    "adguard": "readonly"
-  },
-  "settings": {
-    "react": {
-      "pragma": "React",
-      "version": "detect"
-    }
-  },
-  "rules": {
-    "no-shadow": "off",
-    "react/jsx-filename-extension": [
-      1,
-      {
-        "extensions": [
-          ".js",
-          ".jsx"
-        ]
-      }
-    ],
-    "indent": ["error", 4],
-    "react/jsx-indent": ["error", 4],
-    "react/jsx-indent-props": ["error", 4],
-    "import/prefer-default-export": "off"
-  }
-=======
     "parser": "babel-eslint",
     "extends": [
         "airbnb",
@@ -71,5 +34,4 @@
         "react/jsx-indent-props": ["error", 4],
         "import/prefer-default-export": "off"
     }
->>>>>>> 7f23c094
 }