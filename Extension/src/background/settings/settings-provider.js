--- conflicted
+++ resolved
@@ -26,11 +26,8 @@
 import { settings } from './user-settings';
 import { backgroundPage } from '../extension-api/background-page';
 import { customFilters } from '../filter/filters/custom-filters';
-<<<<<<< HEAD
 import defaultSettings from './default-settings.json';
-=======
 import settingsSchema from './settings.schema.json';
->>>>>>> a8856497
 
 /**
  * Application settings provider.
