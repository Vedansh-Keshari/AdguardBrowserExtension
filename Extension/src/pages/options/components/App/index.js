--- conflicted
+++ resolved
@@ -1,5 +1 @@
-<<<<<<< HEAD
-export { default } from './App';
-=======
-export { App } from './App';
->>>>>>> 4bcc2952
+export { App } from './App';