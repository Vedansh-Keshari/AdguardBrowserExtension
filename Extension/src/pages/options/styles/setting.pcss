--- conflicted
+++ resolved
@@ -2,12 +2,19 @@
     display: flex;
     align-items: center;
     position: relative;
-<<<<<<< HEAD
     padding: 16px 16px 20px;
+    min-height: 70px;
+    cursor: pointer;
 
-    &:not(:last-child){
-        border: 1px solid var(--greye7);
-        border-width: 0 0 1px 0;
+    &__area {
+        display: flex;
+        align-items: center;
+        width: 90%;
+        padding: 15px 0;
+    }
+
+    &:not(:last-child) {
+        box-shadow: 0 1px 0 0 var(--greye7);
     }
 
     &__container {
@@ -30,18 +37,6 @@
         &--inline {
             margin: 8px 0 0 22px;
         }
-=======
-    padding: 5px 15px;
-    box-shadow: 0 1px 0 0 var(--greye7);
-    min-height: 70px;
-    cursor: pointer;
-
-    &__area {
-        display: flex;
-        align-items: center;
-        width: 90%;
-        padding: 15px 0;
->>>>>>> 3ed475f1
     }
 
     &--disabled {
@@ -59,7 +54,7 @@
     }
 
     &__info {
-        max-width: 500px;
+        max-width: 600px;
     }
 
     &__title {
