--- conflicted
+++ resolved
@@ -1,256 +1,244 @@
-/**
- * This file is part of Adguard Browser Extension (https://github.com/AdguardTeam/AdguardBrowserExtension).
- *
- * Adguard Browser Extension is free software: you can redistribute it and/or modify
- * it under the terms of the GNU Lesser General Public License as published by
- * the Free Software Foundation, either version 3 of the License, or
- * (at your option) any later version.
- *
- * Adguard Browser Extension is distributed in the hope that it will be useful,
- * but WITHOUT ANY WARRANTY; without even the implied warranty of
- * MERCHANTABILITY or FITNESS FOR A PARTICULAR PURPOSE.  See the
- * GNU Lesser General Public License for more details.
- *
- * You should have received a copy of the GNU Lesser General Public License
- * along with Adguard Browser Extension.  If not, see <http://www.gnu.org/licenses/>.
- */
-var {Cc, Ci, Cu} = require('chrome');
-
-Cu.import("resource://gre/modules/Services.jsm");
-Cu.import("resource://gre/modules/FileUtils.jsm");
-
-var self = require('sdk/self');
-
-<<<<<<< HEAD
-var {EventNotifier} = require('./utils/notifier');
-let {FilterStorage} = require('./filter/storage');
-var {EventNotifierTypes} = require('./utils/common');
-var {ConcurrentUtils} = require('./utils/browser-utils');
-var {Log} = require('./utils/log');
-var {userSettings} = require('./utils/user-settings');
-var {WorkaroundUtils} = require('./utils/workaround');
-var {UrlUtils} = require('./utils/url');
-var styleService = require('./styleSheetService');
-=======
-var {EventNotifier} = require('utils/notifier');
-let {FilterStorage} = require('filter/storage');
-var {EventNotifierTypes} = require('utils/common');
-var {ConcurrentUtils} = require('utils/browser-utils');
-var {Log} = require('utils/log');
-var {userSettings} = require('utils/user-settings');
-var {WorkaroundUtils} = require('utils/workaround');
-var {UrlUtils} = require('utils/url');
-var Prefs = require('prefs').Prefs;
-var styleService = require('styleSheetService');
->>>>>>> f18b09e2
-
-/**
- * This object manages CSS and JS rules.
- *
- * Depending on the user settings we can use one of the following ways:
- * 1. Registering browser-wide stylesheet
- * 2. Injecting CSS/JS with content-script/preload.js script
- */
-var ElemHide = exports.ElemHide = {
-
-    collapsedClass: null,
-    collapseStyle: null,
-    nodesToCollapse: null,
-
-    /**
-     * Init ElemHide object
-     */
-    init: function (framesMap, antiBannerService, webRequestService) {
-
-        this.framesMap = framesMap;
-        this.antiBannerService = antiBannerService;
-        this.webRequestService = webRequestService;
-
-        this._registerCollapsedStyle();
-        this._registerSelectorStyle();
-
-        EventNotifier.addListener(function (event, settings) {
-            switch (event) {
-                case EventNotifierTypes.REQUEST_FILTER_UPDATED:
-                    if (!userSettings.collectHitsCount()) {
-                        // "Send statistics for ad filters usage" option is disabled
-                        // Do nothing in this case
-                        return;
-                    }
-                    this._saveStyleSheetToDisk();
-                    break;
-                case EventNotifierTypes.CHANGE_USER_SETTINGS:
-                    this.changeElemhideMethod(settings);
-                    break;
-            }
-        }.bind(this));
-
-        if (userSettings.collectHitsCount()) {
-            this._applyCssStyleSheet(FilterStorage.getInjectCssFileURI(), true);
-        }
-    },
-
-    /**
-     * Called if user settings have been changed.
-     * In this case we check "Send statistics for ad filters usage" option value.
-     * If this flag has been changed - switching CSS injection method.
-     *
-     * @param settings
-     */
-    changeElemhideMethod: function (settings) {
-        if (settings != userSettings.settings.DISABLE_COLLECT_HITS) {
-            return;
-        }
-        var enableCss = userSettings.collectHitsCount();
-        if (enableCss) {
-            this._saveStyleSheetToDisk();
-        } else {
-            this._disableStyleSheet(FilterStorage.getInjectCssFileURI());
-        }
-    },
-
-    /**
-     * Unregister our stylesheet by it's uri
-     *
-     * @param uri Stylesheet URI
-     * @private
-     */
-    _disableStyleSheet: function (uri) {
-        styleService.unloadUserSheetByUri(uri);
-    },
-
-    /**
-     * Collapses specified node.
-     * This method is used from contentPolicy.js
-     *
-     * @param node Node
-     */
-    collapseNode: function (node) {
-        if (Prefs.collapseByContentScript) {
-            return;
-        }
-
-        if (this.nodesToCollapse) {
-            this.nodesToCollapse.push(node);
-        } else {
-            this.nodesToCollapse = [node];
-            ConcurrentUtils.runAsync(this._hideNodes, this);
-        }
-    },
-
-    /**
-     * Hides nodes from "nodesToCollapse" field
-     *
-     *
-     * @private
-     */
-    _hideNodes: function () {
-
-        var nodes = this.nodesToCollapse;
-        this.nodesToCollapse = null;
-
-        if (!nodes) {
-            return;
-        }
-
-        for (var i = 0; i < nodes.length; i++) {
-            var node = nodes[i];
-            var parentNode = node.parentNode;
-            if (parentNode && parentNode instanceof Ci.nsIDOMHTMLFrameSetElement) {
-                // It's not that simple to collapse frame node without breaking page layout
-                // We should also change the parent node.
-                var hasCols = (parentNode.cols && parentNode.cols.indexOf(",") > 0);
-                var hasRows = (parentNode.rows && parentNode.rows.indexOf(",") > 0);
-                if ((hasCols || hasRows) && !(hasCols && hasRows)) {
-                    var index = -1;
-                    for (var frame = node; frame; frame = frame.previousSibling) {
-                        if (frame instanceof Ci.nsIDOMHTMLFrameElement ||
-                            frame instanceof Ci.nsIDOMHTMLFrameSetElement) {
-                            index++;
-                        }
-                    }
-
-                    var property = (hasCols ? "cols" : "rows");
-                    var weights = parentNode[property].split(",");
-                    weights[index] = "0";
-                    parentNode[property] = weights.join(",");
-                }
-            } else {
-                // Add "collapsedClass" to node's class list
-                if (node.classList) {
-                    node.classList.add(this.collapsedClass);
-                }
-            }
-        }
-    },
-
-    /**
-     * Registers style for collapsing page node.
-     * @private
-     */
-    _registerCollapsedStyle: function () {
-        var offset = "a".charCodeAt(0);
-        this.collapsedClass = "";
-        for (var i = 0; i < 20; i++) {
-            this.collapsedClass += String.fromCharCode(offset + Math.random() * 26);
-        }
-        this.collapseStyle = Services.io.newURI("data:text/css," + encodeURIComponent("." + this.collapsedClass + "{-moz-binding: url(chrome://global/content/bindings/general.xml#dummy) !important;}"), null, null);
-        this._applyCssStyleSheet(this.collapseStyle);
-        Log.info("Collapse style registered successfully");
-    },
-
-    /**
-     * Registers "assistant" module style.
-     * @private
-     */
-    _registerSelectorStyle: function () {
-        this.selectorStyle = Services.io.newURI("data:text/css," + encodeURIComponent(self.data.load('content/content-script/assistant/css/selector.css')), null, null);
-        this._applyCssStyleSheet(this.selectorStyle);
-        Log.info("Selector style registered successfully");
-    },
-
-    /**
-     * Saves CSS content built by CssFilter to file.
-     * This file is then registered as browser-wide stylesheet.
-     * @private
-     */
-    _saveStyleSheetToDisk: function () {
-        ConcurrentUtils.runAsync(function () {
-            var content = this.antiBannerService.getRequestFilter().getCssForStyleSheet();
-            FilterStorage.saveStyleSheetToDisk(content, function () {
-                this._applyCssStyleSheet(FilterStorage.getInjectCssFileURI());
-            }.bind(this));
-        }, this);
-    },
-
-    /**
-     * Registers specified stylesheet
-     * @param uri                   Stylesheet URI
-     * @param needCheckFileExist    If true - check if file exists
-     * @private
-     */
-    _applyCssStyleSheet: function (uri, needCheckFileExist) {
-        try {
-            if (uri) {
-                if (needCheckFileExist) {
-                    if (uri.file) {
-                        var existed = uri.file.exists();
-                        if (!existed) {
-                            Log.info('Css stylesheet does not apply file: ' + uri.path + ' because file does not exist');
-                            return;
-                        }
-                    }
-                }
-                //disable previous registered sheet
-                if (styleService.sheetRegistered(uri)) {
-                    styleService.unloadUserSheetByUri(uri);
-                }
-                //load new stylesheet
-                styleService.loadUserSheetByUri(uri);
-                Log.debug('styles hiding elements are successfully registered.')
-            }
-        } catch (ex) {
-            Log.error('Error while register stylesheet ' + uri + ':' + ex);
-        }
-    }
-};
+/**
+ * This file is part of Adguard Browser Extension (https://github.com/AdguardTeam/AdguardBrowserExtension).
+ *
+ * Adguard Browser Extension is free software: you can redistribute it and/or modify
+ * it under the terms of the GNU Lesser General Public License as published by
+ * the Free Software Foundation, either version 3 of the License, or
+ * (at your option) any later version.
+ *
+ * Adguard Browser Extension is distributed in the hope that it will be useful,
+ * but WITHOUT ANY WARRANTY; without even the implied warranty of
+ * MERCHANTABILITY or FITNESS FOR A PARTICULAR PURPOSE.  See the
+ * GNU Lesser General Public License for more details.
+ *
+ * You should have received a copy of the GNU Lesser General Public License
+ * along with Adguard Browser Extension.  If not, see <http://www.gnu.org/licenses/>.
+ */
+var {Cc, Ci, Cu} = require('chrome');
+
+Cu.import("resource://gre/modules/Services.jsm");
+Cu.import("resource://gre/modules/FileUtils.jsm");
+
+var self = require('sdk/self');
+
+var {EventNotifier} = require('./utils/notifier');
+let {FilterStorage} = require('./filter/storage');
+var {EventNotifierTypes} = require('./utils/common');
+var {ConcurrentUtils} = require('./utils/browser-utils');
+var {Log} = require('./utils/log');
+var {userSettings} = require('./utils/user-settings');
+var {WorkaroundUtils} = require('./utils/workaround');
+var {UrlUtils} = require('./utils/url');
+var Prefs = require('./prefs').Prefs;
+var styleService = require('./styleSheetService');
+
+/**
+ * This object manages CSS and JS rules.
+ *
+ * Depending on the user settings we can use one of the following ways:
+ * 1. Registering browser-wide stylesheet
+ * 2. Injecting CSS/JS with content-script/preload.js script
+ */
+var ElemHide = exports.ElemHide = {
+
+    collapsedClass: null,
+    collapseStyle: null,
+    nodesToCollapse: null,
+
+    /**
+     * Init ElemHide object
+     */
+    init: function (framesMap, antiBannerService, webRequestService) {
+
+        this.framesMap = framesMap;
+        this.antiBannerService = antiBannerService;
+        this.webRequestService = webRequestService;
+
+        this._registerCollapsedStyle();
+        this._registerSelectorStyle();
+
+        EventNotifier.addListener(function (event, settings) {
+            switch (event) {
+                case EventNotifierTypes.REQUEST_FILTER_UPDATED:
+                    if (!userSettings.collectHitsCount()) {
+                        // "Send statistics for ad filters usage" option is disabled
+                        // Do nothing in this case
+                        return;
+                    }
+                    this._saveStyleSheetToDisk();
+                    break;
+                case EventNotifierTypes.CHANGE_USER_SETTINGS:
+                    this.changeElemhideMethod(settings);
+                    break;
+            }
+        }.bind(this));
+
+        if (userSettings.collectHitsCount()) {
+            this._applyCssStyleSheet(FilterStorage.getInjectCssFileURI(), true);
+        }
+    },
+
+    /**
+     * Called if user settings have been changed.
+     * In this case we check "Send statistics for ad filters usage" option value.
+     * If this flag has been changed - switching CSS injection method.
+     *
+     * @param settings
+     */
+    changeElemhideMethod: function (settings) {
+        if (settings != userSettings.settings.DISABLE_COLLECT_HITS) {
+            return;
+        }
+        var enableCss = userSettings.collectHitsCount();
+        if (enableCss) {
+            this._saveStyleSheetToDisk();
+        } else {
+            this._disableStyleSheet(FilterStorage.getInjectCssFileURI());
+        }
+    },
+
+    /**
+     * Unregister our stylesheet by it's uri
+     *
+     * @param uri Stylesheet URI
+     * @private
+     */
+    _disableStyleSheet: function (uri) {
+        styleService.unloadUserSheetByUri(uri);
+    },
+
+    /**
+     * Collapses specified node.
+     * This method is used from contentPolicy.js
+     *
+     * @param node Node
+     */
+    collapseNode: function (node) {
+        if (Prefs.collapseByContentScript) {
+            return;
+        }
+
+        if (this.nodesToCollapse) {
+            this.nodesToCollapse.push(node);
+        } else {
+            this.nodesToCollapse = [node];
+            ConcurrentUtils.runAsync(this._hideNodes, this);
+        }
+    },
+
+    /**
+     * Hides nodes from "nodesToCollapse" field
+     *
+     *
+     * @private
+     */
+    _hideNodes: function () {
+
+        var nodes = this.nodesToCollapse;
+        this.nodesToCollapse = null;
+
+        if (!nodes) {
+            return;
+        }
+
+        for (var i = 0; i < nodes.length; i++) {
+            var node = nodes[i];
+            var parentNode = node.parentNode;
+            if (parentNode && parentNode instanceof Ci.nsIDOMHTMLFrameSetElement) {
+                // It's not that simple to collapse frame node without breaking page layout
+                // We should also change the parent node.
+                var hasCols = (parentNode.cols && parentNode.cols.indexOf(",") > 0);
+                var hasRows = (parentNode.rows && parentNode.rows.indexOf(",") > 0);
+                if ((hasCols || hasRows) && !(hasCols && hasRows)) {
+                    var index = -1;
+                    for (var frame = node; frame; frame = frame.previousSibling) {
+                        if (frame instanceof Ci.nsIDOMHTMLFrameElement ||
+                            frame instanceof Ci.nsIDOMHTMLFrameSetElement) {
+                            index++;
+                        }
+                    }
+
+                    var property = (hasCols ? "cols" : "rows");
+                    var weights = parentNode[property].split(",");
+                    weights[index] = "0";
+                    parentNode[property] = weights.join(",");
+                }
+            } else {
+                // Add "collapsedClass" to node's class list
+                if (node.classList) {
+                    node.classList.add(this.collapsedClass);
+                }
+            }
+        }
+    },
+
+    /**
+     * Registers style for collapsing page node.
+     * @private
+     */
+    _registerCollapsedStyle: function () {
+        var offset = "a".charCodeAt(0);
+        this.collapsedClass = "";
+        for (var i = 0; i < 20; i++) {
+            this.collapsedClass += String.fromCharCode(offset + Math.random() * 26);
+        }
+        this.collapseStyle = Services.io.newURI("data:text/css," + encodeURIComponent("." + this.collapsedClass + "{-moz-binding: url(chrome://global/content/bindings/general.xml#dummy) !important;}"), null, null);
+        this._applyCssStyleSheet(this.collapseStyle);
+        Log.info("Collapse style registered successfully");
+    },
+
+    /**
+     * Registers "assistant" module style.
+     * @private
+     */
+    _registerSelectorStyle: function () {
+        this.selectorStyle = Services.io.newURI("data:text/css," + encodeURIComponent(self.data.load('content/content-script/assistant/css/selector.css')), null, null);
+        this._applyCssStyleSheet(this.selectorStyle);
+        Log.info("Selector style registered successfully");
+    },
+
+    /**
+     * Saves CSS content built by CssFilter to file.
+     * This file is then registered as browser-wide stylesheet.
+     * @private
+     */
+    _saveStyleSheetToDisk: function () {
+        ConcurrentUtils.runAsync(function () {
+            var content = this.antiBannerService.getRequestFilter().getCssForStyleSheet();
+            FilterStorage.saveStyleSheetToDisk(content, function () {
+                this._applyCssStyleSheet(FilterStorage.getInjectCssFileURI());
+            }.bind(this));
+        }, this);
+    },
+
+    /**
+     * Registers specified stylesheet
+     * @param uri                   Stylesheet URI
+     * @param needCheckFileExist    If true - check if file exists
+     * @private
+     */
+    _applyCssStyleSheet: function (uri, needCheckFileExist) {
+        try {
+            if (uri) {
+                if (needCheckFileExist) {
+                    if (uri.file) {
+                        var existed = uri.file.exists();
+                        if (!existed) {
+                            Log.info('Css stylesheet does not apply file: ' + uri.path + ' because file does not exist');
+                            return;
+                        }
+                    }
+                }
+                //disable previous registered sheet
+                if (styleService.sheetRegistered(uri)) {
+                    styleService.unloadUserSheetByUri(uri);
+                }
+                //load new stylesheet
+                styleService.loadUserSheetByUri(uri);
+                Log.debug('styles hiding elements are successfully registered.')
+            }
+        } catch (ex) {
+            Log.error('Error while register stylesheet ' + uri + ':' + ex);
+        }
+    }
+};