/**
 * This file is part of Adguard Browser Extension (https://github.com/AdguardTeam/AdguardBrowserExtension).
 *
 * Adguard Browser Extension is free software: you can redistribute it and/or modify
 * it under the terms of the GNU Lesser General Public License as published by
 * the Free Software Foundation, either version 3 of the License, or
 * (at your option) any later version.
 *
 * Adguard Browser Extension is distributed in the hope that it will be useful,
 * but WITHOUT ANY WARRANTY; without even the implied warranty of
 * MERCHANTABILITY or FITNESS FOR A PARTICULAR PURPOSE.  See the
 * GNU Lesser General Public License for more details.
 *
 * You should have received a copy of the GNU Lesser General Public License
 * along with Adguard Browser Extension.  If not, see <http://www.gnu.org/licenses/>.
 */
<<<<<<< HEAD
=======
var {Cc,Ci} = require('chrome');
var tabUtils = require('sdk/tabs/utils');
var {viewFor} = require('sdk/view/core');
var winUtils = require('sdk/window/utils');
var unload = require('sdk/system/unload');
>>>>>>> 93fca14b

/* global Cu, Cc, Ci */

/**
 * Object that implements our frame scripts logic.
 *
 * Basically, we register one frame script which manages other scripts (so named content scripts).
 * Content scripts are executed inside the sandbox with "loadSubScript" calls.
 */
(function (adguard) {

    /**
     * Array or registered content scripts
     */
    var scripts = [];

    /**
     * In order to translate UI we inject i18n messages to the page using a content script.
     */
    var i18nMessages = Object.create(null);

    /**
     * Initializes ContentScripts object
     */
    function init() {

        /**
         * Load translation bundle into a javascript object
         */
        i18nMessages = adguard.i18n.getMessagesMap();

        // Filter-download.html
        registerChromeContentScript('pages/filter-download.html', [
            'lib/libs/jquery-2.2.4.min.js',
            'lib/libs/nprogress.patched.js',
            'lib/content-script/content-script.js',
            'lib/content-script/i18n-helper.js',
            'lib/pages/i18n.js',
            'lib/pages/script.js',
            'lib/pages/filter-download.js'
        ]);

        // Thankyou.html
        registerChromeContentScript('pages/thankyou.html', [
            'lib/libs/jquery-2.2.4.min.js',
            'lib/content-script/content-script.js',
            'lib/content-script/content-utils.js',
            'lib/content-script/i18n-helper.js',
            'lib/pages/i18n.js',
            'lib/pages/script.js',
            'lib/pages/thankyou.js'
        ]);

        // Options.html
        registerChromeContentScript('pages/options.html', [
            'lib/libs/jquery-2.2.4.min.js',
            'lib/libs/bootstrap.min.js',
            'lib/libs/jquery.mousewheel.min.js',
            'lib/libs/jquery.jscrollpane.min.js',
            'lib/libs/moment-with-locales.min.js',
            'lib/content-script/content-script.js',
            'lib/content-script/content-utils.js',
            'lib/content-script/i18n-helper.js',
            'lib/pages/i18n.js',
            'lib/pages/script.js',
            'lib/pages/options.js'
        ]);

        // Log.html
        registerChromeContentScript('pages/log.html', [
            'lib/libs/jquery-2.2.4.min.js',
            'lib/libs/bootstrap.min.js',
            'lib/libs/moment-with-locales.min.js',
            'lib/content-script/content-script.js',
            'lib/content-script/content-utils.js',
            'lib/content-script/i18n-helper.js',
            'lib/pages/i18n.js',
            'lib/pages/script.js',
            'lib/pages/log.js'
        ]);

        // Export.html
        registerChromeContentScript('pages/export.html', [
            'lib/libs/jquery-2.2.4.min.js',
            'lib/content-script/content-script.js',
            'lib/pages/export.js'
        ]);

        // Popup.html
        registerChromeContentScript('pages/popup.html', [
            'lib/libs/jquery-2.2.4.min.js',
            'lib/content-script/content-script.js',
            'lib/content-script/i18n-helper.js',
            'lib/pages/i18n.js',
            'lib/pages/popup-controller.js',
            'lib/pages/script.js',
            'lib/content-script/panel-popup.js'
        ]);

        // Sb.html
        registerChromeContentScript('pages/sb.html', [
            'lib/libs/jquery-2.2.4.min.js',
            'lib/content-script/content-script.js',
            'lib/content-script/i18n-helper.js',
            'lib/pages/i18n.js',
            'lib/pages/sb-filtered-page.js'
        ]);

        // Web pages content scripts (responsible for ad blocking)
        registerPageContentScript([
            'lib/libs/extended-css-1.0.6.js',
            'lib/utils/element-collapser.js',
            'lib/content-script/content-script.js',
            'lib/content-script/preload.js'
        ], 'document_start', true);

        registerPageContentScript([
            'lib/content-script/content-script.js', // Message passing
            'lib/content-script/content-utils.js'   // Show alert popup and reload without cache functionality
        ], 'document_start', false);

        // Assistant
        registerPageContentScript([
            'lib/libs/diff_match_patch.js',
            'lib/libs/dom.patched.js',
            'lib/libs/balalaika.patched.js',
            'lib/libs/deferred.js',
            'lib/content-script/i18n-helper.js',    // Localization placeholders
            'lib/content-script/content-script.js', // Message passing
            'lib/content-script/assistant/js/slider-widget.js',
            'lib/content-script/assistant/js/start-assistant.js',
            'lib/content-script/assistant/js/adguard-selector.js',
            'lib/content-script/assistant/js/adguard-rules-constructor.js',
            'lib/content-script/assistant/js/assistant.js'
        ], 'document_end', false);

        // abp:subscribe
        var subscribeIncludeDomains = [
            "easylist.github.io",
            "abpchina.org",
            "abpindo.blogspot.com",
            "abpvn.com",
            "adblock-listefr.com",
            "adblock.gardar.net",
            "adblockplus.org",
            "adblockplus.me",
            "adguard.com",
            "certyficate.it",
            "code.google.com",
            "dajbych.net",
            "fanboy.co.nz",
            "fredfiber.no",
            "gardar.net",
            "github.com",
            "henrik.schack.dk",
            "latvian-list.site11.com",
            "liamja.co.uk",
            "malwaredomains.com",
            "margevicius.lt",
            "nauscopio.nireblog.com",
            "nireblog.com",
            "noads.it",
            "schack.dk",
            "spam404.com",
            "stanev.org",
            "void.gr",
            "yoyo.org",
            "zoso.ro"
        ];

        registerPageContentScript([
            'lib/content-script/content-script.js', // message-passing
            'lib/content-script/content-utils.js',  // showAlertPopup function
            'lib/content-script/subscribe.js'
        ], 'document_end', false, subscribeIncludeDomains);

        loadFrameScript();
    }

    /**
     * Registers a content script for "chrome://" pages of our add-on.
     */
    function registerChromeContentScript(url, paths, when) {
        var files = [];
        for (var i = 0; i < paths.length; i++) {
            files.push(adguard.getURL(paths[i]));
        }

        scripts.push({
            schemes: ['chrome:'],
            url: adguard.getURL(url),
            files: files,
            allFrames: false,
            runAt: when || 'document_start'
        });
    }

    /**
     * Registers a content script for http(s) pages
     */
    function registerPageContentScript(paths, when, allFrames, domains) {
        var files = [];
        for (var i = 0; i < paths.length; i++) {
            files.push(adguard.getURL(paths[i]));
        }

        scripts.push({
            schemes: ['http:', 'https:'],
            files: files,
            allFrames: allFrames,
            runAt: when || 'document_start',
            domains: domains || []
        });
    }

    /**
     * Initializes our frame script and sets up a listener object.
     */
    function loadFrameScript() {

        var initializeFrameScriptListenerName = 'Adguard:initialize-frame-script';
        var shouldLoadListenerMessageName = 'Adguard:should-load';
        var tabUpdatedListenerMessageName = 'Adguard:tab-updated';
        var navigationTargetCreatedListenerMessageName = 'Adguard:navigation-target-created';
        var elemHideInterceptorListenerMessageName = 'Adguard:elemhide-interceptor';

        var initializeFrameScriptListener = createInitializeFrameScriptListener();
        var shouldLoadListener = createShouldLoadListener();
        var tabUpdatedListener = createTabUpdatedListener();
        var navigationTargetCreatedListener = createNavigationTargetCreatedAsyncListener();
        var elemHideInterceptorListener = createElemHideInterceptorListener();

        /**
         * For some unknown reason we can't use global message messenger for handling synchronous messages from a frame script.
         * On the other hand, parent process manager allows us to receive synchronous messages and send immediate response.
         */
        var parentMessageManager = Cc["@mozilla.org/parentprocessmessagemanager;1"].getService(Ci.nsIMessageListenerManager);

        parentMessageManager.addMessageListener(initializeFrameScriptListenerName, initializeFrameScriptListener);

        var frameScriptUrl = adguard.getURL('lib/frame-script.js');

        // Using global MM to register our frame script browser-wide
        var globalMessageManager = Cc["@mozilla.org/globalmessagemanager;1"].getService(Ci.nsIMessageListenerManager);

        // Register special handlers
        globalMessageManager.addMessageListener(shouldLoadListenerMessageName, shouldLoadListener);
        globalMessageManager.addMessageListener(tabUpdatedListenerMessageName, tabUpdatedListener);
        globalMessageManager.addMessageListener(navigationTargetCreatedListenerMessageName, navigationTargetCreatedListener);
        globalMessageManager.addMessageListener(elemHideInterceptorListenerMessageName, elemHideInterceptorListener);

        globalMessageManager.loadFrameScript(frameScriptUrl, true);

        adguard.unload.when(function () {

            parentMessageManager.removeMessageListener(initializeFrameScriptListenerName, initializeFrameScriptListener);

            globalMessageManager.removeMessageListener(shouldLoadListenerMessageName, shouldLoadListener);
            globalMessageManager.removeMessageListener(tabUpdatedListenerMessageName, tabUpdatedListener);
            globalMessageManager.removeMessageListener(navigationTargetCreatedListenerMessageName, navigationTargetCreatedListener);
            globalMessageManager.removeMessageListener(elemHideInterceptorListenerMessageName, elemHideInterceptorListener);

            globalMessageManager.removeDelayedFrameScript(frameScriptUrl);

            // Cleanup services in frameModule
            var frameModuleURL = adguard.getURL('lib/frameModule.js');
            var frameModule = {};
            try {
                Cu.import(frameModuleURL, frameModule);
                frameModule.contentPolicyService.unregister();
                frameModule.interceptHandler.unregister();
                Cu.unload(frameModuleURL);
            } catch (ex) {
                adguard.console.error('Error while unregister contentPolicyService and interceptHandler: {0}', ex);
            }
        });
    }

    /**
     * Frame script initialization listener
     * @returns {Function}
     */
    function createInitializeFrameScriptListener() {
        return function () {
            return {
                scripts: scripts,
                i18nMessages: i18nMessages
            };
        };
    }

<<<<<<< HEAD
    /**
     * Process shouldLoad message from frame-script
     * @returns {Function}
     */
    function createShouldLoadListener() {
        return function (e) {
=======
        // Using global MM to register our frame script browser-wide
        var messageManager = Cc["@mozilla.org/globalmessagemanager;1"].getService(Ci.nsIMessageListenerManager);
        messageManager.addMessageListener('Adguard:send-message-channel', listener);
        var frameScriptUrl = this._contentUrl('content-script/frame-script.js');
        messageManager.removeDelayedFrameScript(frameScriptUrl);
        messageManager.loadFrameScript(frameScriptUrl, true);

        // Remove frame script on unload
        unload.when(function () {
            messageManager.removeDelayedFrameScript(frameScriptUrl);
        });
    },
>>>>>>> 93fca14b

            var browser = e.target;
            var details = e.data;

            var tab = adguard.tabsImpl.getTabForBrowser(browser);
            if (!tab) {
                return;
            }

            adguard.webRequest.saveRequestDetails(adguard.tabsImpl.getTabIdForTab(tab), details);
        };
    }

    /**
     * Tab update listener
     * @returns {Function}
     */
    function createTabUpdatedListener() {
        return function (e) {

            var browser = e.target;
            var details = e.data;

            var tab = adguard.tabsImpl.getTabForBrowser(browser);
            if (!tab) {
                return;
            }
            adguard.tabsImpl.onTabUpdated(tab, {
                url: details.url,
                title: details.title,
                status: details.status
            });
        };
    }

    /**
     * Navigation target created listener
     * @returns {Function}
     */
    function createNavigationTargetCreatedAsyncListener() {

        return function (e) {

            var browser = e.target;
            var details = e.data;

            var tab = adguard.tabsImpl.getTabForBrowser(browser);
            if (!tab) {
                return;
            }

            var tabId = adguard.tabsImpl.getTabIdForTab(tab);

            setTimeout(adguard.webNavigation.onPopupCreated.bind(null, tabId, details.targetUrl, details.sourceUrl), 1);
        };
    }

    /**
     * Elemhide listener. Firefox about: protocol.
     * @returns {Function}
     */
    function createElemHideInterceptorListener() {

        return function (e) {

            var browser = e.target;
            var details = e.data;

            var tab = adguard.tabsImpl.getTabForBrowser(browser);

            var collapse = false;
            if (tab) {
                var tabId = adguard.tabsImpl.getTabIdForTab(tab);
                collapse = adguard.ElemHide.shouldCollapseElement(tabId, details.path);
            }
            return {collapse: collapse};
        };
    }

    init();

})(adguard);<|MERGE_RESOLUTION|>--- conflicted
+++ resolved
@@ -14,14 +14,6 @@
  * You should have received a copy of the GNU Lesser General Public License
  * along with Adguard Browser Extension.  If not, see <http://www.gnu.org/licenses/>.
  */
-<<<<<<< HEAD
-=======
-var {Cc,Ci} = require('chrome');
-var tabUtils = require('sdk/tabs/utils');
-var {viewFor} = require('sdk/view/core');
-var winUtils = require('sdk/window/utils');
-var unload = require('sdk/system/unload');
->>>>>>> 93fca14b
 
 /* global Cu, Cc, Ci */
 
@@ -273,6 +265,9 @@
         globalMessageManager.addMessageListener(navigationTargetCreatedListenerMessageName, navigationTargetCreatedListener);
         globalMessageManager.addMessageListener(elemHideInterceptorListenerMessageName, elemHideInterceptorListener);
 
+        // Cleanup didn't work correctly in previous version. Remove frame-script before loading a new one.
+        globalMessageManager.removeDelayedFrameScript(frameScriptUrl);
+
         globalMessageManager.loadFrameScript(frameScriptUrl, true);
 
         adguard.unload.when(function () {
@@ -313,27 +308,12 @@
         };
     }
 
-<<<<<<< HEAD
     /**
      * Process shouldLoad message from frame-script
      * @returns {Function}
      */
     function createShouldLoadListener() {
         return function (e) {
-=======
-        // Using global MM to register our frame script browser-wide
-        var messageManager = Cc["@mozilla.org/globalmessagemanager;1"].getService(Ci.nsIMessageListenerManager);
-        messageManager.addMessageListener('Adguard:send-message-channel', listener);
-        var frameScriptUrl = this._contentUrl('content-script/frame-script.js');
-        messageManager.removeDelayedFrameScript(frameScriptUrl);
-        messageManager.loadFrameScript(frameScriptUrl, true);
-
-        // Remove frame script on unload
-        unload.when(function () {
-            messageManager.removeDelayedFrameScript(frameScriptUrl);
-        });
-    },
->>>>>>> 93fca14b
 
             var browser = e.target;
             var details = e.data;
