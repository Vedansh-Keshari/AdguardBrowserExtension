--- conflicted
+++ resolved
@@ -344,14 +344,9 @@
             return null;
         }
 
-<<<<<<< HEAD
         // @@||example.org^$document or @@||example.org^$urlblock — disables all the $csp rules on all the pages matching the rule pattern.
-        var whitelistRule = adguard.requestFilter.findWhiteListRule(requestUrl, referrerUrl, adguard.RequestTypes.DOCUMENT);
-        if (whitelistRule && whitelistRule.isDocumentWhiteList()) {
-=======
         let whitelistRule = adguard.requestFilter.findWhiteListRule(requestUrl, referrerUrl, adguard.RequestTypes.DOCUMENT);
         if (whitelistRule && whitelistRule.isUrlBlock()) {
->>>>>>> ce30137b
             return null;
         }
 
