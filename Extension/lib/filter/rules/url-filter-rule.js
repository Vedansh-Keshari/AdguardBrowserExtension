--- conflicted
+++ resolved
@@ -1004,17 +1004,6 @@
                 default:
                     optionName = optionName.toUpperCase();
 
-<<<<<<< HEAD
-                    /**
-                     * Convert $object-subrequest modifier to UrlFilterRule.contentTypes.OBJECT_SUBREQUEST
-                     */
-                    if (optionName === 'OBJECT-SUBREQUEST') {
-                        optionName = 'OBJECT_SUBREQUEST';
-                    } else if (optionName === '~OBJECT-SUBREQUEST') {
-                        optionName = '~OBJECT_SUBREQUEST';
-                    }
-=======
->>>>>>> cac0d856
                     if (optionName in UrlFilterRule.contentTypes) {
                         this._appendPermittedContentType(UrlFilterRule.contentTypes[optionName]);
                     } else if (optionName[0] === api.FilterRule.NOT_MARK && optionName.substring(1) in UrlFilterRule.contentTypes) {
