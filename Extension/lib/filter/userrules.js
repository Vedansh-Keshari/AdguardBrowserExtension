/**
 * This file is part of Adguard Browser Extension (https://github.com/AdguardTeam/AdguardBrowserExtension).
 *
 * Adguard Browser Extension is free software: you can redistribute it and/or modify
 * it under the terms of the GNU Lesser General Public License as published by
 * the Free Software Foundation, either version 3 of the License, or
 * (at your option) any later version.
 *
 * Adguard Browser Extension is distributed in the hope that it will be useful,
 * but WITHOUT ANY WARRANTY; without even the implied warranty of
 * MERCHANTABILITY or FITNESS FOR A PARTICULAR PURPOSE.  See the
 * GNU Lesser General Public License for more details.
 *
 * You should have received a copy of the GNU Lesser General Public License
 * along with Adguard Browser Extension.  If not, see <http://www.gnu.org/licenses/>.
 */

/**
 * Class for manage user rules
 */
adguard.userrules = (function (adguard) {

    'use strict';

    /**
     * Wraps access to getter. AntiBannerService hasn't been defined yet.
     * @returns {*}
     */
    function getAntiBannerService() {
        return adguard.antiBannerService;
    }

    /**
     * Adds list of rules to the user filter
     *
     * @param rulesText List of rules to add
     * @param options
     */
<<<<<<< HEAD
    var addRules = function (rulesText) {
        return getAntiBannerService().addUserFilterRules(rulesText);
=======
    var addRules = function (rulesText, options) {
        var rules = getAntiBannerService().addFilterRules(adguard.utils.filters.USER_FILTER_ID, rulesText);
        for (var i = 0; i < rules.length; i++) {
            userRules.push(rules[i].ruleText);
        }
        adguard.listeners.notifyListeners(adguard.listeners.SYNC_REQUIRED, options);
        return rules;
>>>>>>> 16d5cc5f
    };

    /**
     * Removes all user's custom rules
     */
<<<<<<< HEAD
    var clearRules = function () {
        getAntiBannerService().updateUserFilterRules([]);
=======
    var clearRules = function (options) {
        userRules = [];
        getAntiBannerService().clearFilterRules(adguard.utils.filters.USER_FILTER_ID);
        adguard.listeners.notifyListeners(adguard.listeners.SYNC_REQUIRED, options);
>>>>>>> 16d5cc5f
    };

    /**
     * Removes user's custom rule
     *
     * @param ruleText Rule text
     */
    var removeRule = function (ruleText) {
<<<<<<< HEAD
        getAntiBannerService().removeUserFilterRule(ruleText);
    };

    /**
     * Save user rules text to storage
     * @param content Rules text
     */
    var updateUserRulesText = function (content) {
        var lines = content.split(/[\r\n]+/) || [];
        getAntiBannerService().updateUserFilterRules(lines);
    };

    /**
     * Loads user rules text from storage
     * @param callback Callback function
     */
    var getUserRulesText = function (callback) {
        adguard.rulesStorage.read(adguard.utils.filters.USER_FILTER_ID, function (rulesText) {
            var content = (rulesText || []).join('\n');
            callback(content);
        });
=======
        adguard.utils.collections.removeAll(userRules, ruleText);
        getAntiBannerService().removeFilterRule(adguard.utils.filters.USER_FILTER_ID, ruleText);
        adguard.listeners.notifyListeners(adguard.listeners.SYNC_REQUIRED);
>>>>>>> 16d5cc5f
    };

    var unWhiteListFrame = function (frameInfo) {
        if (frameInfo.frameRule) {
            if (frameInfo.frameRule.filterId === adguard.utils.filters.WHITE_LIST_FILTER_ID) {
                adguard.whitelist.unWhiteListUrl(frameInfo.url);
            } else {
                removeRule(frameInfo.frameRule.ruleText);
            }
        }
    };

    return {
        //setRules: setRules,
        addRules: addRules,
        clearRules: clearRules,
        removeRule: removeRule,
        updateUserRulesText: updateUserRulesText,
        getUserRulesText: getUserRulesText,
        //TODO: fix
        unWhiteListFrame: unWhiteListFrame
    };

})(adguard);<|MERGE_RESOLUTION|>--- conflicted
+++ resolved
@@ -36,32 +36,17 @@
      * @param rulesText List of rules to add
      * @param options
      */
-<<<<<<< HEAD
-    var addRules = function (rulesText) {
+    var addRules = function (rulesText, options) {
         return getAntiBannerService().addUserFilterRules(rulesText);
-=======
-    var addRules = function (rulesText, options) {
-        var rules = getAntiBannerService().addFilterRules(adguard.utils.filters.USER_FILTER_ID, rulesText);
-        for (var i = 0; i < rules.length; i++) {
-            userRules.push(rules[i].ruleText);
-        }
         adguard.listeners.notifyListeners(adguard.listeners.SYNC_REQUIRED, options);
-        return rules;
->>>>>>> 16d5cc5f
     };
 
     /**
      * Removes all user's custom rules
      */
-<<<<<<< HEAD
-    var clearRules = function () {
+    var clearRules = function (options) {
         getAntiBannerService().updateUserFilterRules([]);
-=======
-    var clearRules = function (options) {
-        userRules = [];
-        getAntiBannerService().clearFilterRules(adguard.utils.filters.USER_FILTER_ID);
         adguard.listeners.notifyListeners(adguard.listeners.SYNC_REQUIRED, options);
->>>>>>> 16d5cc5f
     };
 
     /**
@@ -70,8 +55,8 @@
      * @param ruleText Rule text
      */
     var removeRule = function (ruleText) {
-<<<<<<< HEAD
         getAntiBannerService().removeUserFilterRule(ruleText);
+        adguard.listeners.notifyListeners(adguard.listeners.SYNC_REQUIRED);
     };
 
     /**
@@ -81,6 +66,7 @@
     var updateUserRulesText = function (content) {
         var lines = content.split(/[\r\n]+/) || [];
         getAntiBannerService().updateUserFilterRules(lines);
+        adguard.listeners.notifyListeners(adguard.listeners.SYNC_REQUIRED);
     };
 
     /**
@@ -92,11 +78,6 @@
             var content = (rulesText || []).join('\n');
             callback(content);
         });
-=======
-        adguard.utils.collections.removeAll(userRules, ruleText);
-        getAntiBannerService().removeFilterRule(adguard.utils.filters.USER_FILTER_ID, ruleText);
-        adguard.listeners.notifyListeners(adguard.listeners.SYNC_REQUIRED);
->>>>>>> 16d5cc5f
     };
 
     var unWhiteListFrame = function (frameInfo) {
