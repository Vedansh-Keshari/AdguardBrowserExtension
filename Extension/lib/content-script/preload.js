--- conflicted
+++ resolved
@@ -1,4 +1,3 @@
-<<<<<<< HEAD
 /**
  * This file is part of Adguard Browser Extension (https://github.com/AdguardTeam/AdguardBrowserExtension).
  *
@@ -164,7 +163,7 @@
 
         // Edge doesn't provide access to websockets via onBeforeRequest api
         var isEdge = userAgent.indexOf('edge') >= 0;
-        
+
         // Explicit check, we must not go further in case of Firefox
         // https://github.com/AdguardTeam/AdguardBrowserExtension/issues/379
         if (isFirefox) {
@@ -260,14 +259,11 @@
             applySelectors(response.selectors);
             applyScripts(response.scripts);
         }
-
-        if (typeof CssHitsCounter !== 'undefined' &&
-            typeof CssHitsCounter.count === 'function' &&
-            response && response.selectors && response.selectors.cssHitsCounterEnabled) {
-
-            // Start css hits calculation
-            CssHitsCounter.count();
-        }
+        getContentPage().sendMessage({ type: 'isCssHitsCounterEnabled' }, function (response) {
+            if (response && response === true) {
+                CssHitsCounter.count();
+            }
+        });
     };
 
     /**
@@ -611,646 +607,4 @@
 
     // Start the content script
     init();
-=======
-/**
- * This file is part of Adguard Browser Extension (https://github.com/AdguardTeam/AdguardBrowserExtension).
- *
- * Adguard Browser Extension is free software: you can redistribute it and/or modify
- * it under the terms of the GNU Lesser General Public License as published by
- * the Free Software Foundation, either version 3 of the License, or
- * (at your option) any later version.
- *
- * Adguard Browser Extension is distributed in the hope that it will be useful,
- * but WITHOUT ANY WARRANTY; without even the implied warranty of
- * MERCHANTABILITY or FITNESS FOR A PARTICULAR PURPOSE.  See the
- * GNU Lesser General Public License for more details.
- *
- * You should have received a copy of the GNU Lesser General Public License
- * along with Adguard Browser Extension.  If not, see <http://www.gnu.org/licenses/>.
- */
-/* global contentPage, ExtendedCss, HTMLDocument, XMLDocument, ElementCollapser, CssHitsCounter, adguardContent */
-(function () {
-
-    var requestTypeMap = {
-        "img": "IMAGE",
-        "input": "IMAGE",
-        "audio": "MEDIA",
-        "video": "MEDIA",
-        "object": "OBJECT",
-        "frame": "SUBDOCUMENT",
-        "iframe": "SUBDOCUMENT",
-        "embed": "OBJECT"
-    };
-
-    var collapseRequests = Object.create(null);
-    var collapseRequestId = 1;
-    var isFirefox = false;
-    var isOpera = false;
-
-    /**
-     * Unexpectedly global variable contentPage could become undefined in FF,
-     * in this case we redefine it.
-     *
-     * More details:
-     * https://github.com/AdguardTeam/AdguardBrowserExtension/issues/924
-     * https://github.com/AdguardTeam/AdguardBrowserExtension/issues/880
-     */
-    var getContentPage = function () {
-        if (typeof contentPage === 'undefined') {
-            contentPage = {
-                sendMessage: adguardContent.runtimeImpl.sendMessage,
-                onMessage: adguardContent.runtimeImpl.onMessage
-            };
-        }
-
-        return contentPage;
-    };
-
-    /**
-     * Set callback for saving css hits
-     */
-    if (typeof CssHitsCounter !== 'undefined' &&
-        typeof CssHitsCounter.setCssHitsFoundCallback === 'function') {
-
-        CssHitsCounter.setCssHitsFoundCallback(function (stats) {
-            getContentPage().sendMessage({type: 'saveCssHitStats', stats: stats});
-        });
-    }
-
-    /**
-     * When Background page receives 'onCommitted' frame event then it sends scripts to corresponding frame
-     * It allows us to execute script as soon as possible, because runtime.messaging makes huge overhead
-     * If onCommitted event doesn't occur for the frame, scripts will be applied in usual way.
-     */
-    getContentPage().onMessage.addListener(function (response, sender, sendResponse) {
-        if (response.type === 'injectScripts') {
-            // Notify background-page that content-script was received scripts
-            sendResponse({applied: true});
-            if (!isHtml()) {
-                return;
-            }
-            applyScripts(response.scripts);
-        }
-    });
-
-    /**
-     * Initializing content script
-     */
-    var init = function () {
-
-        if (!isHtml()) {
-            return;
-        }
-
-        initRequestWrappers();
-
-        var userAgent = navigator.userAgent.toLowerCase();
-        isFirefox = userAgent.indexOf('firefox') > -1;
-        isOpera = userAgent.indexOf('opera') > -1 || userAgent.indexOf('opr') > -1;
-
-        initCollapseEventListeners();
-        tryLoadCssAndScripts();
-    };
-
-    /**
-     * Checks if it is html document
-     *
-     * @returns {boolean}
-     */
-    var isHtml = function () {
-        return (document instanceof HTMLDocument) ||
-            // https://github.com/AdguardTeam/AdguardBrowserExtension/issues/233
-            ((document instanceof XMLDocument) && (document.createElement('div') instanceof HTMLDivElement));
-    };
-
-    /**
-     * Uses in `initRequestWrappers` method.
-     * We insert wrapper's code into http/https documents and dynamically created frames.
-     * The last one is due to the circumvention with using iframe's contentWindow.
-     */
-    var isHttpOrAboutPage = function () {
-        var protocol = window.location.protocol;
-        return protocol.indexOf('http') === 0 || protocol.indexOf('about:') === 0;
-    };
-
-    /**
-     * Execute several scripts
-     * @param {Array<string>} scripts Scripts to execute
-     */
-    var executeScripts = function (scripts) {
-        if (!scripts || scripts.length === 0) {
-            return;
-        }
-        // Wraps with try catch and appends cleanup
-        scripts.unshift("( function () { try {");
-        scripts.push("} catch (ex) { console.error('Error executing AG js: ' + ex); } })();");
-
-        executeScript(scripts.join('\r\n'));
-    };
-
-    /**
-     * Execute scripts in a page context and cleanup itself when execution completes
-     * @param {string} script Script to execute
-     */
-    var executeScript = function (script) {
-        var scriptTag = document.createElement('script');
-        scriptTag.setAttribute("type", "text/javascript");
-        scriptTag.textContent = script;
-
-        var parent = document.head || document.documentElement;
-        parent.appendChild(scriptTag);
-        if (scriptTag.parentNode) {
-            scriptTag.parentNode.removeChild(scriptTag);
-        }
-    };
-
-    /**
-     * We should override WebSocket constructor in the following browsers: Chrome (between 47 and 57 versions), Edge, YaBrowser, Opera and Safari (old versions)
-     * Firefox and Safari (9 or higher) can be omitted because they allow us to inspect and block WS requests.
-     * This function simply checks the conditions above.
-     * @returns true if WebSocket constructor should be overridden
-     */
-    var shouldOverrideWebSocket = function () {
-
-        // Checks for using of Content Blocker API for Safari 9+
-        if (getContentPage().isSafari) {
-            return !getContentPage().isSafariContentBlockerEnabled;
-        }
-
-        var userAgent = navigator.userAgent.toLowerCase();
-        var isFirefox = userAgent.indexOf('firefox') >= 0;
-
-        // Edge doesn't provide access to websockets via onBeforeRequest api
-        var isEdge = userAgent.indexOf('edge') >= 0;
-
-        // Explicit check, we must not go further in case of Firefox
-        // https://github.com/AdguardTeam/AdguardBrowserExtension/issues/379
-        if (isFirefox) {
-            return false;
-        }
-
-        // Keep in mind that the following browsers (that support WebExt-API) Chrome, Edge, YaBrowser and Opera contain `Chrome/<version>` in their User-Agent string.
-        var cIndex = userAgent.indexOf('chrome/');
-        if (cIndex < 0) {
-            return false;
-        }
-
-        var version = userAgent.substring(cIndex + 7);
-        var versionNumber = Number.parseInt(version.substring(0, version.indexOf('.')));
-
-        // WebSockets are broken in old versions of chrome and we don't need this hack in new version cause then websocket traffic is intercepted
-        return isEdge || versionNumber >= 47 && versionNumber <= 57;
-    };
-
-    /**
-     * We should override RTCPeerConnection in all browsers, except the case of using of Content Blocker API for Safari 9+
-     * @returns true if RTCPeerConnection should be overridden
-     */
-    var shouldOverrideWebRTC = function () {
-
-        // Checks for using of Content Blocker API for Safari 9+
-        if (getContentPage().isSafari) {
-            return !getContentPage().isSafariContentBlockerEnabled;
-        }
-
-        return true;
-    };
-
-    /**
-     * Overrides window.WebSocket and window.RTCPeerConnection running the function from wrappers.js
-     * https://github.com/AdguardTeam/AdguardBrowserExtension/issues/203
-     * https://github.com/AdguardTeam/AdguardBrowserExtension/issues/588
-     */
-    /* global injectPageScriptAPI, initPageMessageListener */
-    var initRequestWrappers = function () {
-
-        // Only for dynamically created frames and http/https documents.
-        if (!isHttpOrAboutPage()) {
-            return;
-        }
-
-        /**
-         *
-         * The code below is supposed to be used in WebExt extensions.
-         * This code overrides WebSocket constructor (except for newer Chrome and FF) and RTCPeerConnection constructor, so that we could inspect & block them.
-         *
-         * https://github.com/AdguardTeam/AdguardBrowserExtension/issues/273
-         * https://github.com/AdguardTeam/AdguardBrowserExtension/issues/572
-         */
-        var overrideWebSocket = shouldOverrideWebSocket();
-        var overrideWebRTC = shouldOverrideWebRTC();
-
-        if (overrideWebSocket || overrideWebRTC) {
-
-            initPageMessageListener();
-
-            var wrapperScriptName = 'wrapper-script-' + Math.random().toString().substr(2);
-            var script = "(" + injectPageScriptAPI.toString() + ")('" + wrapperScriptName + "', " + overrideWebSocket + ", " + overrideWebRTC + ");";
-            executeScripts([script]);
-        }
-    };
-
-    /**
-     * Loads CSS and JS injections
-     */
-    var tryLoadCssAndScripts = function () {
-        var message = {
-            type: 'getSelectorsAndScripts',
-            documentUrl: window.location.href,
-        };
-
-        /**
-         * Sending message to background page and passing a callback function
-         */
-        getContentPage().sendMessage(message, processCssAndScriptsResponse);
-    };
-
-    /**
-     * Processes response from the background page containing CSS and JS injections
-     * @param response Response from the background page
-     */
-    var processCssAndScriptsResponse = function (response) {
-        if (!response || response.requestFilterReady === false) {
-            /**
-             * This flag (requestFilterReady) means that we should wait for a while, because the
-             * request filter is not ready yet. This is possible only on browser startup.
-             * In this case we'll delay injections until extension is fully initialized.
-             */
-            setTimeout(function () {
-                tryLoadCssAndScripts();
-            }, 100);
-
-            return;
-        } else if (response.collapseAllElements) {
-
-            /**
-             * This flag (collapseAllElements) means that we should check all page elements
-             * and collapse them if needed. Why? On browser startup we can't block some
-             * ad/tracking requests because extension is not yet initialized when
-             * these requests are executed. At least we could hide these elements.
-             */
-            applySelectors(response.selectors);
-            applyScripts(response.scripts);
-            initBatchCollapse();
-        } else {
-            applySelectors(response.selectors);
-            applyScripts(response.scripts);
-        }
-        getContentPage().sendMessage({ type: 'isCssHitsCounterEnabled' }, function (response) {
-            if (response && response === true) {
-                CssHitsCounter.count();
-            }
-        });
-    };
-
-    /**
-     * Sets "style" DOM element content.
-     * @param styleEl       "style" DOM element
-     * @param cssContent    CSS content to set
-     */
-    var setStyleContent = function (styleEl, cssContent) {
-        styleEl.textContent = cssContent;
-    };
-
-    /**
-     * Applies CSS and extended CSS stylesheets
-     * @param selectors     Object with the stylesheets got from the background page.
-     */
-    var applySelectors = function (selectors) {
-        if (!selectors) {
-            return;
-        }
-
-        applyCss(selectors.css);
-        applyExtendedCss(selectors.extendedCss);
-    };
-
-    /**
-     * Applies CSS stylesheets
-     *
-     * @param css Array with CSS stylesheets
-     */
-    var applyCss = function (css) {
-        if (!css || css.length === 0) {
-            return;
-        }
-
-        for (var i = 0; i < css.length; i++) {
-            var styleEl = document.createElement("style");
-            styleEl.setAttribute("type", "text/css");
-            setStyleContent(styleEl, css[i]);
-
-            (document.head || document.documentElement).appendChild(styleEl);
-
-            protectStyleElementContent(styleEl);
-        }
-    };
-
-    /**
-     * Applies Extended Css stylesheet
-     *
-     * @param extendedCss Array with ExtendedCss stylesheets
-     */
-    var applyExtendedCss = function (extendedCss) {
-        if (!extendedCss || !extendedCss.length) {
-            return;
-        }
-
-        // https://github.com/AdguardTeam/ExtendedCss
-        window.extcss = new ExtendedCss(extendedCss.join("\n"));
-        extcss.apply();
-    };
-
-    /**
-     * Protects specified style element from changes to the current document
-     * Add a mutation observer, which is adds our rules again if it was removed
-     *
-     * @param protectStyleEl protected style element
-     */
-    var protectStyleElementContent = function (protectStyleEl) {
-        var MutationObserver = window.MutationObserver || window.WebKitMutationObserver;
-        if (!MutationObserver) {
-            return;
-        }
-        /* observer, which observe protectStyleEl inner changes, without deleting styleEl */
-        var innerObserver = new MutationObserver(function (mutations) {
-
-            for (var i = 0; i < mutations.length; i++) {
-
-                var m = mutations[i];
-                if (protectStyleEl.hasAttribute("mod") && protectStyleEl.getAttribute("mod") == "inner") {
-                    protectStyleEl.removeAttribute("mod");
-                    break;
-                }
-
-                protectStyleEl.setAttribute("mod", "inner");
-                var isProtectStyleElModified = false;
-
-                /* further, there are two mutually exclusive situations: either there were changes the text of protectStyleEl,
-                 either there was removes a whole child "text" element of protectStyleEl
-                 we'll process both of them */
-
-                if (m.removedNodes.length > 0) {
-                    for (var j = 0; j < m.removedNodes.length; j++) {
-                        isProtectStyleElModified = true;
-                        protectStyleEl.appendChild(m.removedNodes[j]);
-                    }
-                } else {
-                    if (m.oldValue) {
-                        isProtectStyleElModified = true;
-                        protectStyleEl.textContent = m.oldValue;
-                    }
-                }
-
-                if (!isProtectStyleElModified) {
-                    protectStyleEl.removeAttribute("mod");
-                }
-            }
-
-        });
-
-        innerObserver.observe(protectStyleEl, {
-            'childList': true,
-            'characterData': true,
-            'subtree': true,
-            'characterDataOldValue': true
-        });
-    };
-
-    /**
-     * Applies JS injections.
-     * @param scripts Array with JS scripts and scriptSource ('remote' or 'local')
-     */
-    var applyScripts = function (scripts) {
-
-        if (!scripts || scripts.length === 0) {
-            return;
-        }
-
-        /**
-         * JS injections are created by JS filtering rules:
-         * http://adguard.com/en/filterrules.html#javascriptInjection
-         */
-        executeScript(scripts);
-    };
-
-    /**
-     * Init listeners for error and load events.
-     * We will then check loaded elements if they are blocked by our extension.
-     * In this case we'll hide these blocked elements.
-     */
-    var initCollapseEventListeners = function () {
-        document.addEventListener("error", checkShouldCollapse, true);
-
-        // We need to listen for load events to hide blocked iframes (they don't raise error event)
-        document.addEventListener("load", checkShouldCollapse, true);
-    };
-
-    /**
-     * Checks if loaded element is blocked by AG and should be hidden
-     * @param event Load or error event
-     */
-    var checkShouldCollapse = function (event) {
-        var element = event.target;
-        var eventType = event.type;
-        var tagName = element.tagName.toLowerCase();
-
-        var expectedEventType = (tagName == "iframe" || tagName == "frame" || tagName == "embed") ? "load" : "error";
-        if (eventType != expectedEventType) {
-            return;
-        }
-
-        checkShouldCollapseElement(element);
-    };
-
-    /**
-     * Extracts element URL from the dom node
-     * @param element DOM node
-     */
-    var getElementUrl = function (element) {
-        var elementUrl = element.src || element.data;
-        if (!elementUrl ||
-            elementUrl.indexOf('http') !== 0 ||
-            // Some sources could not be set yet, lazy loaded images or smth.
-            // In some cases like on gog.com, collapsing these elements could break the page script loading their sources 
-            elementUrl === element.baseURI) {
-            return null;
-        }
-
-        return elementUrl;
-    };
-
-    /**
-     * Saves collapse request (to be reused after we get result from bg page)
-     * @param element Element to check
-     * @return request ID
-     */
-    var saveCollapseRequest = function (element) {
-
-        var tagName = element.tagName.toLowerCase();
-        var requestId = collapseRequestId++;
-        collapseRequests[requestId] = {
-            element: element,
-            src: element.src,
-            tagName: tagName
-        };
-
-        return requestId;
-    };
-
-    /**
-     * Response callback for "processShouldCollapse" message.
-     * @param response Response got from the background page
-     */
-    var onProcessShouldCollapseResponse = function (response) {
-
-        if (!response) {
-            return;
-        }
-
-        // Get original collapse request
-        var collapseRequest = collapseRequests[response.requestId];
-        if (!collapseRequest) {
-            return;
-        }
-        delete collapseRequests[response.requestId];
-
-        var element = collapseRequest.element;
-        if (response.collapse === true) {
-            var elementUrl = collapseRequest.src;
-            ElementCollapser.collapseElement(element, elementUrl);
-        }
-    };
-
-    /**
-     * Checks if element is blocked by AG and should be hidden
-     * @param element Element to check
-     */
-    var checkShouldCollapseElement = function (element) {
-
-        var requestType = requestTypeMap[element.localName];
-        if (!requestType) {
-            return;
-        }
-
-        var elementUrl = getElementUrl(element);
-        if (!elementUrl) {
-            return;
-        }
-
-        if (ElementCollapser.isCollapsed(element)) {
-            return;
-        }
-
-        // Save request to a map (it will be used in response callback)
-        var requestId = saveCollapseRequest(element);
-
-        // Send a message to the background page to check if the element really should be collapsed
-        var message = {
-            type: 'processShouldCollapse',
-            elementUrl: elementUrl,
-            documentUrl: document.URL,
-            requestType: requestType,
-            requestId: requestId
-        };
-
-        getContentPage().sendMessage(message, onProcessShouldCollapseResponse);
-    };
-
-    /**
-     * Response callback for "processShouldCollapseMany" message.
-     * @param response Response from bg page.
-     */
-    var onProcessShouldCollapseManyResponse = function (response) {
-
-        if (!response) {
-            return;
-        }
-
-        var requests = response.requests;
-        for (var i = 0; i < requests.length; i++) {
-            var collapseRequest = requests[i];
-            onProcessShouldCollapseResponse(collapseRequest);
-        }
-    };
-
-    /**
-     * Collects all elements from the page and checks if we should hide them.
-     */
-    var checkBatchShouldCollapse = function () {
-        var requests = [];
-
-        // Collect collapse requests
-        for (var tagName in requestTypeMap) { // jshint ignore:line
-            var requestType = requestTypeMap[tagName];
-
-            var elements = document.getElementsByTagName(tagName);
-            for (var j = 0; j < elements.length; j++) {
-
-                var element = elements[j];
-                var elementUrl = getElementUrl(element);
-                if (!elementUrl) {
-                    continue;
-                }
-
-                var requestId = saveCollapseRequest(element);
-
-                requests.push({
-                    elementUrl: elementUrl,
-                    requestType: requestType,
-                    requestId: requestId,
-                    tagName: tagName
-                });
-            }
-        }
-
-        var message = {
-            type: 'processShouldCollapseMany',
-            requests: requests,
-            documentUrl: document.URL
-        };
-
-        // Send all prepared requests in one message
-        getContentPage().sendMessage(message, onProcessShouldCollapseManyResponse);
-    };
-
-    /**
-     * This method is used when we need to check all page elements with collapse rules.
-     * We need this when the browser is just started and add-on is not yet initialized.
-     * In this case content scripts waits for add-on initialization and the
-     * checks all page elements.
-     */
-    var initBatchCollapse = function () {
-        if (document.readyState === 'complete' ||
-            document.readyState === 'loaded' ||
-            document.readyState === 'interactive') {
-            checkBatchShouldCollapse();
-        } else {
-            document.addEventListener('DOMContentLoaded', checkBatchShouldCollapse);
-        }
-    };
-
-    /**
-     * Called when document become visible.
-     * https://github.com/AdguardTeam/AdguardBrowserExtension/issues/159
-     */
-    var onVisibilityChange = function () {
-
-        if (document.hidden === false) {
-            document.removeEventListener("visibilitychange", onVisibilityChange);
-            init();
-        }
-    };
-
-    /**
-     * Messaging won't work when page is loaded by Safari top hits
-     */
-    if (getContentPage().isSafari && document.hidden) {
-        document.addEventListener("visibilitychange", onVisibilityChange);
-        return;
-    }
-
-    // Start the content script
-    init();
->>>>>>> b79130ed
 })();