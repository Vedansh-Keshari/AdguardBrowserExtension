/**
 * This file is part of Adguard Browser Extension (https://github.com/AdguardTeam/AdguardBrowserExtension).
 *
 * Adguard Browser Extension is free software: you can redistribute it and/or modify
 * it under the terms of the GNU Lesser General Public License as published by
 * the Free Software Foundation, either version 3 of the License, or
 * (at your option) any later version.
 *
 * Adguard Browser Extension is distributed in the hope that it will be useful,
 * but WITHOUT ANY WARRANTY; without even the implied warranty of
 * MERCHANTABILITY or FITNESS FOR A PARTICULAR PURPOSE.  See the
 * GNU Lesser General Public License for more details.
 *
 * You should have received a copy of the GNU Lesser General Public License
 * along with Adguard Browser Extension.  If not, see <http://www.gnu.org/licenses/>.
 */

/**
 * Adguard selector library
 */
var AdguardSelectorLib = (function (api, $) {

    // PRIVATE FIELDS

    var BORDER_WIDTH = 5;
    var BORDER_PADDING = 2;
    var BORDER_CLASS = "sg_border";

    var borderTop = null;
    var borderLeft = null;
    var borderRight = null;
    var borderBottom = null;

    var PLACEHOLDER_PREFIX = 'adguard-placeholder';
    var placeholdedElements = null;

    var restrictedElements = null;
    var predictionHelper = null;

    var SUGGESTED_CLASS = "sg_suggested";
    var SELECTED_CLASS = "sg_selected";
    var REJECTED_CLASS = "sg_rejected";
    var IGNORED_CLASS = "sg_ignore";

    var selectedElements = [];
    var rejectedElements = [];

    var selectMode = 'exact';
    var unbound = true;
    var onElementSelectedHandler = null;

    /********** iOS modifications ***************/

    var isIOS = (navigator.platform === 'iPad' || navigator.platform === 'iPhone');

    /**
     We need use touch event model, because exists HITROZHOPYE web designers
     */
    var ignoreTouchEvent = 0;
    /*******************************************/


    // PRIVATE METHODS

    var removeClassName = function (className) {
        $('.' + className).removeClass(className);
    };

    var suggestPredicted = function (prediction) {
        if (prediction) {
            $(prediction).each(function () {
                if (!$(this).hasClass(SELECTED_CLASS)
                    && !$(this).hasClass(IGNORED_CLASS)
                    && !$(this).hasClass(REJECTED_CLASS)) {
                    $(this).addClass(SUGGESTED_CLASS);
                }
            });
        }
    };

    var makePredictionPath = function (elem) {
        var w_elem = $(elem);

        if (w_elem.hasClass(SELECTED_CLASS)) {
            w_elem.removeClass(SELECTED_CLASS);
            selectedElements.splice($.inArray(elem, selectedElements), 1);
        } else if (w_elem.hasClass(REJECTED_CLASS)) {
            w_elem.removeClass(REJECTED_CLASS);
            rejectedElements.splice($.inArray(elem, rejectedElements), 1);
        } else if (w_elem.hasClass(SUGGESTED_CLASS)) {
            w_elem.addClass(REJECTED_CLASS);
            rejectedElements.push(elem);
        } else {
            if (selectMode == 'exact' && selectedElements.length > 0) {
                removeClassName(SELECTED_CLASS);
                selectedElements = [];
            }
            //w_elem.addClass('sg_selected');
            selectedElements.push(elem);
        }

        var prediction = predictionHelper.predictCss(selectedElements,
            rejectedElements.concat(restrictedElements));

        if (selectMode == 'similar') {
            removeClassName(SUGGESTED_CLASS);
            suggestPredicted(prediction);
        }

        return prediction;
    };

    var firstSelectedOrSuggestedParent = function (element) {
        if ($(element).hasClass(SUGGESTED_CLASS) || $(element).hasClass(SELECTED_CLASS)) {
            return element;
        }

        while (element.parentNode && (element = element.parentNode)) {
            if (restrictedElements.indexOf(element) == -1) {
                if ($(element).hasClass(SUGGESTED_CLASS) || $(element).hasClass(SELECTED_CLASS)) {
                    return element;
                }
            }
        }

        return null;
    };


    var px = function (p) {
        return p + 'px';
    };

    var getTagPath = function (element) {
        if (element.parentNode) {
            return element.parentNode.tagName.toLowerCase() + ' ' + element.tagName.toLowerCase();
        } else {
            return element.tagName.toLowerCase();
        }
    };

    var removeBorderFromDom = function () {
        if (borderTop && borderTop.get(0)) {
            var parent = borderTop.get(0).parentNode;

            if (parent) {
                parent.removeChild(borderTop.get(0));
                parent.removeChild(borderBottom.get(0));
                parent.removeChild(borderLeft.get(0));
                parent.removeChild(borderRight.get(0));
            }
        }

        borderTop = borderBottom = borderRight = borderLeft = null;
    };

    var addBorderToDom = function () {
        document.body.appendChild(borderTop.get(0));
        document.body.appendChild(borderBottom.get(0));
        document.body.appendChild(borderLeft.get(0));
        document.body.appendChild(borderRight.get(0));
    };

    var showBorders = function () {
        if (borderTop && borderBottom && borderLeft && borderRight) {
            borderTop.show();
            borderBottom.show();
            borderLeft.show();
            borderRight.show();
        }
    };

    var clearSelected = function () {
        selectedElements = [];
        rejectedElements = [];

        removeClassName(SELECTED_CLASS);
        removeClassName(REJECTED_CLASS);

        selectionRenderer.remove();
        removeClassName(SUGGESTED_CLASS);
    };

    /**
     * Returns element offset coordinates extended with width and height values.
     *
     * @param elem
     * @returns {{top: number, left: number, outerWidth: number, outerHeight: number}}
     */
    var getOffsetExtended = function (elem) {
        var rect = elem.getBoundingClientRect();

        var scrollLeft = window.pageXOffset || document.documentElement.scrollLeft;
        var scrollTop = window.pageYOffset || document.documentElement.scrollTop;

        return {
            top: rect.top + scrollTop,
            left: rect.left + scrollLeft,
            outerWidth: elem.offsetWidth,
            outerHeight: elem.offsetHeight
        };
    };

    /**
     * Adds borders to selected element.
     *
     * Default implementation of selection renderer.
     * Can be overwritten with custom implementation as a parameter of init function.
     *
     * @param element
     * @private
     */
    var selectionRenderer = {

        /**
         Preparing renderer.
         */
        init: function () {

            if (!borderTop) {
                var width = px(BORDER_WIDTH);

                borderTop = $('<div/>').addClass(BORDER_CLASS).css('height', width).hide()
                    .on("click", sgMousedownHandler);
                borderBottom = $('<div/>').addClass(BORDER_CLASS).addClass('sg_bottom_border')
                    .css('height', px(BORDER_WIDTH + 6)).hide()
                    .on("click", sgMousedownHandler);
                borderLeft = $('<div/>').addClass(BORDER_CLASS).css('width', width).hide()
                    .on("click", sgMousedownHandler);
                borderRight = $('<div/>').addClass(BORDER_CLASS).css('width', width).hide()
                    .on("click", sgMousedownHandler);

                addBorderToDom();
            }
        },

        /**
         Clearing DOM and so on.
         */
        finalize: function () {

            removeBorderFromDom();
        },

<<<<<<< HEAD
        add: function (element) {
            this.remove();
=======
        borderTop.css('width', px(width + BORDER_PADDING * 2 + BORDER_WIDTH * 2)).
            css('top', px(top - BORDER_WIDTH - BORDER_PADDING)).
            css('left', px(left - BORDER_PADDING - BORDER_WIDTH));
        borderBottom.css('width', px(width + BORDER_PADDING * 2 + BORDER_WIDTH)).
            css('top', px(top + height + BORDER_PADDING)).
            css('left', px(left - BORDER_PADDING - BORDER_WIDTH)).
            css('box-sizing', 'unset');
        borderLeft.css('height', px(height + BORDER_PADDING * 2)).
            css('top', px(top - BORDER_PADDING)).
            css('left', px(left - BORDER_PADDING - BORDER_WIDTH));
        borderRight.css('height', px(height + BORDER_PADDING * 2)).
            css('top', px(top - BORDER_PADDING)).
            css('left', px(left + width + BORDER_PADDING));
>>>>>>> d395e818

            if (!element) {
                return;
            }

            var p = getOffsetExtended(element);

            var top = p.top;
            var left = p.left;
            var width = p.outerWidth;
            var height = p.outerHeight;

            borderTop.css('width', px(width + BORDER_PADDING * 2 + BORDER_WIDTH * 2)).
                css('top', px(top - BORDER_WIDTH - BORDER_PADDING)).
                css('left', px(left - BORDER_PADDING - BORDER_WIDTH));
            borderBottom.css('width', px(width + BORDER_PADDING * 2 + BORDER_WIDTH * 2 - 5)).
                css('top', px(top + height + BORDER_PADDING)).
                css('left', px(left - BORDER_PADDING - BORDER_WIDTH));
            borderLeft.css('height', px(height + BORDER_PADDING * 2)).
                css('top', px(top - BORDER_PADDING)).
                css('left', px(left - BORDER_PADDING - BORDER_WIDTH));
            borderRight.css('height', px(height + BORDER_PADDING * 2)).
                css('top', px(top - BORDER_PADDING)).
                css('left', px(left + width + BORDER_PADDING));

            borderBottom.get(0).textContent = getTagPath(element);
            borderRight.get(0).target_elem = borderLeft.get(0).target_elem = borderTop.get(0).target_elem = borderBottom.get(0).target_elem = element;

            showBorders();
        },

        remove: function () {
            if (borderTop && borderBottom && borderLeft && borderRight) {
                borderTop.hide();
                borderBottom.hide();
                borderLeft.hide();
                borderRight.hide();
            }
        }
    };

    var linkHelper = document.createElement('a');
    var getHost = function (url) {
        if (!url) {
            return "";
        }

        linkHelper.href = url;
        return linkHelper.hostname;
    };

    var makePlaceholderImage = function (element) {
        var placeHolder = document.createElement('div');
        var style = window.getComputedStyle(element);
        placeHolder.style.height = style.height;
        placeHolder.style.width = style.width;
        placeHolder.style.position = style.position;
        placeHolder.style.top = style.top;
        placeHolder.style.bottom = style.bottom;
        placeHolder.style.left = style.left;
        placeHolder.style.right = style.right;
        placeHolder.className += PLACEHOLDER_PREFIX;

        var icon = document.createElement('div');
        icon.className += PLACEHOLDER_PREFIX + "-icon " + IGNORED_CLASS;

        var domain = document.createElement('div');
        domain.textContent = getHost(element.src);
        domain.className += PLACEHOLDER_PREFIX + "-domain " + IGNORED_CLASS;

        icon.appendChild(domain);
        placeHolder.appendChild(icon);

        return placeHolder;
    };

    var removePlaceholders = function () {
        if (!placeholdedElements) {
            return;
        }

        var elements = placeholdedElements;
        for (var i = 0; i < elements.length; i++) {
            var current = elements[i];
            var id = PLACEHOLDER_PREFIX + i;

            var placeHolder = $('#' + id).get(0);
            if (placeHolder) {
                var parent = placeHolder.parentNode;
                if (parent) {
                    parent.replaceChild(current, placeHolder);
                }
            }
        }

        placeholdedElements = null;
    };

    var placeholderClick = function (element) {
        selectionRenderer.remove();
        removePlaceholders();

        onElementSelectedHandler(element);
    };

    var makeIFrameAndEmbededSelector = function () {
        placeholdedElements = $('iframe:not(.' + IGNORED_CLASS + '),embed,object').filter(function (elem) {
            return elem.style["display"] != "none";
        });

        var elements = placeholdedElements;
        for (var i = 0; i < elements.length; i++) {
            var current = elements[i];
            (function (current) {
                var placeHolder = makePlaceholderImage(current);
                placeHolder.id = PLACEHOLDER_PREFIX + i;

                var parent = current.parentNode;
                if (parent) {
                    parent.replaceChild(placeHolder, current);
                    if (isIOS) {

                        $(placeHolder).on("gestureend", iosGestureEndHandler);
                        $(placeHolder).on("touchmove", iosTouchMoveHandler);
                        $(placeHolder).on("touchend", function (e) {
                            e.preventDefault();
                            if (needIgnoreTouchEvent()) {
                                return true;
                            }
                            placeholderClick(current);
                        });
                    } else {

                        $(placeHolder).on('click', function (e) {
                            e.preventDefault();

                            placeholderClick(current);
                        });
                    }

                }

            })(current);
        }
    };

    var sgMouseoverHandler = function (e) {
        e.stopPropagation();

        if (unbound) {
            return true;
        }

        if (this == document.body || this == document.body.parentNode) {
            return false;
        }

        var parent = firstSelectedOrSuggestedParent(this);
        if (parent != null && parent != this) {
            selectionRenderer.add(parent);
        } else {
            selectionRenderer.add(this);
        }

        return false;
    };

    var sgMouseoutHandler = function () {
        if (unbound) {
            return true;
        }

        if (this == document.body || this == document.body.parentNode) {
            return false;
        }

        selectionRenderer.remove();
        return false;
    };

    var sgMousedownHandler = function (e) {
        e.preventDefault();
        e.stopImmediatePropagation();

        if (unbound) {
            return true;
        }

        var elem = e.target;
        if ($(elem).hasClass(BORDER_CLASS)) {
            //Clicked on one of our floating borders, target the element that we are bordering.
            elem = elem.target_elem || elem;
        }

        if (elem == document.body || elem == document.body.parentNode) {
            return;
        }

        makePredictionPath(elem);
<<<<<<< HEAD

        selectionRenderer.remove();
        blockClicksOn(elem);
=======
        removeBorders();
>>>>>>> d395e818

        onElementSelectedHandler(elem);

        return false;
    };

    /********** iOS modifications ***************/
    var iosElementSelectHandler = function (e) {

        sgMouseoverHandler.call(this, e);
        sgMousedownHandler.call(this, e);
    };

    var needIgnoreTouchEvent = function () {

        if (ignoreTouchEvent > 0) {

            ignoreTouchEvent--;
            return true;
        }

        return false;
    };

    var iosElementTouchendHandler = function (e) {
        e.stopPropagation();

        if (needIgnoreTouchEvent()) {
            return true;
        }

        iosElementSelectHandler.call(this, e);
        return false;
    };

    var iosPreventEventHandler = function (e) {
        e.stopPropagation();
        // e.preventDefault();

        return false;
    };

    var iosGestureEndHandler = function (e) {
        ignoreTouchEvent = 2;
        return true;
    };

    var iosTouchMoveHandler = function (e) {
        ignoreTouchEvent = 1;
        return true;
    };

    /*******************************************/

    var setupEventHandlers = function () {
        makeIFrameAndEmbededSelector();

        var sgIgnore = $("body *:not(." + IGNORED_CLASS + ")");
<<<<<<< HEAD

        if (isIOS) {
            sgIgnore.on("gestureend", iosGestureEndHandler);
            sgIgnore.on("touchmove", iosTouchMoveHandler);
            sgIgnore.on("touchend", iosElementTouchendHandler);
            sgIgnore.on('touchstart', iosPreventEventHandler);
        } else {
            sgIgnore.on("mouseover", sgMouseoverHandler);
            sgIgnore.on("mouseout", sgMouseoutHandler);
            sgIgnore.on("click", sgMousedownHandler);
        }
=======
        sgIgnore.forEach(function (el) {
            el.addEventListener("mouseover", sgMouseoverHandler);
            el.addEventListener("mouseout", sgMouseoutHandler);
            el.addEventListener("click", sgMousedownHandler, true);
        });
>>>>>>> d395e818
    };

    var deleteEventHandlers = function () {
        removePlaceholders();

        var elements = $("body *");
<<<<<<< HEAD
        if (isIOS) {
            elements.off("gestureend", iosGestureEndHandler);
            elements.off("touchmove", iosTouchMoveHandler);
            elements.off("touchend", iosElementTouchendHandler);
            elements.off('touchstart', iosPreventEventHandler);
        } else {
            elements.off("mouseover", sgMouseoverHandler);
            elements.off("mouseout", sgMouseoutHandler);
            elements.off("click", sgMousedownHandler);
=======
        elements.forEach(function (el) {
            el.removeEventListener("mouseover", sgMouseoverHandler);
            el.removeEventListener("mouseout", sgMouseoutHandler);
            el.removeEventListener("click", sgMousedownHandler, true);
        });
    };

    var setupBorders = function () {
        if (!borderTop) {
            var width = px(BORDER_WIDTH);

            borderTop = $('<div/>').addClass(BORDER_CLASS).css('height', width).hide()
                .on("click", sgMousedownHandler);
            borderBottom = $('<div/>').addClass(BORDER_CLASS).addClass('sg_bottom_border')
                .css('height', px(BORDER_WIDTH + 6)).hide()
                .on("click", sgMousedownHandler);
            borderLeft = $('<div/>').addClass(BORDER_CLASS).css('width', width).hide()
                .on("click", sgMousedownHandler);
            borderRight = $('<div/>').addClass(BORDER_CLASS).css('width', width).hide()
                .on("click", sgMousedownHandler);

            addBorderToDom();
>>>>>>> d395e818
        }
    };

    // PUBLIC API

    /**
     * Starts selector module.
     *
     * @param onElementSelected callback function
     * @param selectionRenderFunc optional function contains selection presentation implementation
     */
    api.init = function (onElementSelected, selectionRenderFunc) {

        onElementSelectedHandler = onElementSelected;
        if (selectionRenderFunc && typeof selectionRenderFunc === "object") {
            selectionRenderer = selectionRenderFunc;
        }

        restrictedElements = ['html', 'body', 'head', 'base'].map(function (selector) {
            return $(selector).get(0);
        });
        predictionHelper = new DomPredictionHelper($, String);

        selectionRenderer.init();
        setupEventHandlers();
        unbound = false;
    };

    /**
     * Resets state of selector.
     * Clears current selection.
     */
    api.reset = function () {
        clearSelected();
    };

    /**
     * Destroys selector module.
     * Removes all selector elements and unbinds event handlers.
     */
    api.close = function () {
        unbound = true;

        selectionRenderer.finalize();
        deleteEventHandlers();
    };

    /**
     * Selects specified element.
     * Marks element as selected and holds selection on it.
     *
     * @param element
     */
    api.selectElement = function (element) {
        selectionRenderer.add(element);

        unbound = true;
        deleteEventHandlers();
    };

    /**
     Returns css class name.
     If this class assigns to HTML element, then Adguard Selector ignores it.
     */
    api.ignoreClassName = function () {
        return IGNORED_CLASS;
    };

    return api;

})(AdguardSelectorLib || {}, balalaika);<|MERGE_RESOLUTION|>--- conflicted
+++ resolved
@@ -242,24 +242,8 @@
             removeBorderFromDom();
         },
 
-<<<<<<< HEAD
         add: function (element) {
             this.remove();
-=======
-        borderTop.css('width', px(width + BORDER_PADDING * 2 + BORDER_WIDTH * 2)).
-            css('top', px(top - BORDER_WIDTH - BORDER_PADDING)).
-            css('left', px(left - BORDER_PADDING - BORDER_WIDTH));
-        borderBottom.css('width', px(width + BORDER_PADDING * 2 + BORDER_WIDTH)).
-            css('top', px(top + height + BORDER_PADDING)).
-            css('left', px(left - BORDER_PADDING - BORDER_WIDTH)).
-            css('box-sizing', 'unset');
-        borderLeft.css('height', px(height + BORDER_PADDING * 2)).
-            css('top', px(top - BORDER_PADDING)).
-            css('left', px(left - BORDER_PADDING - BORDER_WIDTH));
-        borderRight.css('height', px(height + BORDER_PADDING * 2)).
-            css('top', px(top - BORDER_PADDING)).
-            css('left', px(left + width + BORDER_PADDING));
->>>>>>> d395e818
 
             if (!element) {
                 return;
@@ -275,7 +259,7 @@
             borderTop.css('width', px(width + BORDER_PADDING * 2 + BORDER_WIDTH * 2)).
                 css('top', px(top - BORDER_WIDTH - BORDER_PADDING)).
                 css('left', px(left - BORDER_PADDING - BORDER_WIDTH));
-            borderBottom.css('width', px(width + BORDER_PADDING * 2 + BORDER_WIDTH * 2 - 5)).
+            borderBottom.css('width', px(width + BORDER_PADDING * 2 + BORDER_WIDTH)).
                 css('top', px(top + height + BORDER_PADDING)).
                 css('left', px(left - BORDER_PADDING - BORDER_WIDTH));
             borderLeft.css('height', px(height + BORDER_PADDING * 2)).
@@ -375,25 +359,27 @@
             var current = elements[i];
             (function (current) {
                 var placeHolder = makePlaceholderImage(current);
-                placeHolder.id = PLACEHOLDER_PREFIX + i;
+                var id = PLACEHOLDER_PREFIX + i;
+
+                placeHolder.setAttribute("id", id);
 
                 var parent = current.parentNode;
                 if (parent) {
                     parent.replaceChild(placeHolder, current);
                     if (isIOS) {
-
                         $(placeHolder).on("gestureend", iosGestureEndHandler);
                         $(placeHolder).on("touchmove", iosTouchMoveHandler);
                         $(placeHolder).on("touchend", function (e) {
                             e.preventDefault();
+                            
                             if (needIgnoreTouchEvent()) {
                                 return true;
                             }
+                            
                             placeholderClick(current);
                         });
                     } else {
-
-                        $(placeHolder).on('click', function (e) {
+                        $('#' + id).on('click', function (e) {
                             e.preventDefault();
 
                             placeholderClick(current);
@@ -439,7 +425,7 @@
         selectionRenderer.remove();
         return false;
     };
-
+    
     var sgMousedownHandler = function (e) {
         e.preventDefault();
         e.stopImmediatePropagation();
@@ -459,13 +445,8 @@
         }
 
         makePredictionPath(elem);
-<<<<<<< HEAD
 
         selectionRenderer.remove();
-        blockClicksOn(elem);
-=======
-        removeBorders();
->>>>>>> d395e818
 
         onElementSelectedHandler(elem);
 
@@ -524,67 +505,48 @@
         makeIFrameAndEmbededSelector();
 
         var sgIgnore = $("body *:not(." + IGNORED_CLASS + ")");
-<<<<<<< HEAD
 
         if (isIOS) {
-            sgIgnore.on("gestureend", iosGestureEndHandler);
-            sgIgnore.on("touchmove", iosTouchMoveHandler);
-            sgIgnore.on("touchend", iosElementTouchendHandler);
-            sgIgnore.on('touchstart', iosPreventEventHandler);
+            sgIgnore.forEach(function (el) {
+                el.addEventListener("gestureend", iosGestureEndHandler);
+                el.addEventListener("touchmove", iosTouchMoveHandler);
+                el.addEventListener("touchend", iosElementTouchendHandler);
+                el.addEventListener("touchstart", iosPreventEventHandler);
+            });
         } else {
-            sgIgnore.on("mouseover", sgMouseoverHandler);
-            sgIgnore.on("mouseout", sgMouseoutHandler);
-            sgIgnore.on("click", sgMousedownHandler);
-        }
-=======
-        sgIgnore.forEach(function (el) {
-            el.addEventListener("mouseover", sgMouseoverHandler);
-            el.addEventListener("mouseout", sgMouseoutHandler);
-            el.addEventListener("click", sgMousedownHandler, true);
-        });
->>>>>>> d395e818
+            sgIgnore.forEach(function (el) {
+                el.addEventListener("mouseover", sgMouseoverHandler);
+                el.addEventListener("mouseout", sgMouseoutHandler);
+                el.addEventListener("click", sgMousedownHandler, true);
+            });
+        }
+        
     };
 
     var deleteEventHandlers = function () {
         removePlaceholders();
 
         var elements = $("body *");
-<<<<<<< HEAD
         if (isIOS) {
+            elements.forEach(function (el) {
+                el.removeEventListener("gestureend", iosGestureEndHandler);
+                el.removeEventListener("touchmove", iosTouchMoveHandler);
+                el.removeEventListener("touchend", iosElementTouchendHandler);
+                el.removeEventListener("touchstart", iosPreventEventHandler);
+            });
             elements.off("gestureend", iosGestureEndHandler);
             elements.off("touchmove", iosTouchMoveHandler);
             elements.off("touchend", iosElementTouchendHandler);
             elements.off('touchstart', iosPreventEventHandler);
         } else {
-            elements.off("mouseover", sgMouseoverHandler);
-            elements.off("mouseout", sgMouseoutHandler);
-            elements.off("click", sgMousedownHandler);
-=======
-        elements.forEach(function (el) {
-            el.removeEventListener("mouseover", sgMouseoverHandler);
-            el.removeEventListener("mouseout", sgMouseoutHandler);
-            el.removeEventListener("click", sgMousedownHandler, true);
-        });
-    };
-
-    var setupBorders = function () {
-        if (!borderTop) {
-            var width = px(BORDER_WIDTH);
-
-            borderTop = $('<div/>').addClass(BORDER_CLASS).css('height', width).hide()
-                .on("click", sgMousedownHandler);
-            borderBottom = $('<div/>').addClass(BORDER_CLASS).addClass('sg_bottom_border')
-                .css('height', px(BORDER_WIDTH + 6)).hide()
-                .on("click", sgMousedownHandler);
-            borderLeft = $('<div/>').addClass(BORDER_CLASS).css('width', width).hide()
-                .on("click", sgMousedownHandler);
-            borderRight = $('<div/>').addClass(BORDER_CLASS).css('width', width).hide()
-                .on("click", sgMousedownHandler);
-
-            addBorderToDom();
->>>>>>> d395e818
-        }
-    };
+            elements.forEach(function (el) {
+                el.removeEventListener("mouseover", sgMouseoverHandler);
+                el.removeEventListener("mouseout", sgMouseoutHandler);
+                el.removeEventListener("click", sgMousedownHandler, true);
+            });
+        }
+    };
+
 
     // PUBLIC API
 
