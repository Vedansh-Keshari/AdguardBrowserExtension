/**
 * This file is part of Adguard Browser Extension (https://github.com/AdguardTeam/AdguardBrowserExtension).
 *
 * Adguard Browser Extension is free software: you can redistribute it and/or modify
 * it under the terms of the GNU Lesser General Public License as published by
 * the Free Software Foundation, either version 3 of the License, or
 * (at your option) any later version.
 *
 * Adguard Browser Extension is distributed in the hope that it will be useful,
 * but WITHOUT ANY WARRANTY; without even the implied warranty of
 * MERCHANTABILITY or FITNESS FOR A PARTICULAR PURPOSE.  See the
 * GNU Lesser General Public License for more details.
 *
 * You should have received a copy of the GNU Lesser General Public License
 * along with Adguard Browser Extension.  If not, see <http://www.gnu.org/licenses/>.
 */

/**
 *  Initialize Content => BackgroundPage messaging
 */
(function (adguard) {
    'use strict';

    /**
     * Contains event listeners from content pages
     */
    const eventListeners = Object.create(null);

    /**
     * Adds event listener from content page
     * @param message
     * @param sender
     */
    function processAddEventListener(message, sender) {
        var listenerId = adguard.listeners.addSpecifiedListener(message.events, function () {
            const sender = eventListeners[listenerId];
            if (sender) {
                adguard.tabs.sendMessage(sender.tab.tabId, {
                    type: 'notifyListeners',
                    args: Array.prototype.slice.call(arguments),
                });
            }
        });
        eventListeners[listenerId] = sender;
        return { listenerId };
    }

    /**
     * Constructs objects that uses on extension pages, like: options.html, thankyou.html etc
     */
    function processInitializeFrameScriptRequest() {
        const enabledFilters = Object.create(null);

        const AntiBannerFiltersId = adguard.utils.filters.ids;

        for (const key in AntiBannerFiltersId) {
            if (AntiBannerFiltersId.hasOwnProperty(key)) {
                const filterId = AntiBannerFiltersId[key];
                const enabled = adguard.filters.isFilterEnabled(filterId);
                if (enabled) {
                    enabledFilters[filterId] = true;
                }
            }
        }

        return {
            userSettings: adguard.settings.getAllSettings(),
            enabledFilters,
            filtersMetadata: adguard.subscriptions.getFilters(),
            requestFilterInfo: adguard.requestFilter.getRequestFilterInfo(),
            environmentOptions: {
                isMacOs: adguard.utils.browser.isMacOs(),
                canBlockWebRTC: adguard.stealthService.canBlockWebRTC(),
                isChrome: adguard.utils.browser.isChromeBrowser(),
                Prefs: {
                    locale: adguard.app.getLocale(),
                    mobile: adguard.prefs.mobile || false,
                },
                appVersion: adguard.app.getVersion(),
            },
            constants: {
                AntiBannerFiltersId: adguard.utils.filters.ids,
                EventNotifierTypes: adguard.listeners.events,
            },
        };
    }

    /**
     * Constructs objects that is used on options page
     */
    function processGetOptionsData() {
        return {
            settings: adguard.settings.getAllSettings(),
            appVersion: adguard.app.getVersion(),
        };
    }

    /**
     * Saves css hits from content-script.
     * Message includes stats field. [{filterId: 1, ruleText: 'rule1'}, {filterId: 2, ruleText: 'rule2'}...]
     * @param tab
     * @param stats
     */
    function processSaveCssHitStats(tab, stats) {
        if (!adguard.webRequestService.isCollectingCosmeticRulesHits(tab)) {
            return;
        }
        const frameUrl = adguard.frames.getMainFrameUrl(tab);
        for (let i = 0; i < stats.length; i += 1) {
            const stat = stats[i];
            const rule = adguard.rules.builder.createRule(stat.ruleText, stat.filterId);
            adguard.webRequestService.recordRuleHit(tab, rule, frameUrl);
            adguard.filteringLog.addCosmeticEvent(tab, stat.element, tab.url, adguard.RequestTypes.DOCUMENT, rule);
        }
    }


    /**
     * Main function for processing messages from content-scripts
     *
     * @param message
     * @param sender
     * @param callback
     * @returns {*}
     */
    function handleMessage(message, sender, callback) {
        switch (message.type) {
            case 'unWhiteListFrame':
                adguard.userrules.unWhiteListFrame(message.frameInfo);
                break;
            case 'addEventListener':
                return processAddEventListener(message, sender);
            case 'removeListener':
                var { listenerId } = message;
                adguard.listeners.removeListener(listenerId);
                delete eventListeners[listenerId];
                break;
            case 'initializeFrameScript':
                return processInitializeFrameScriptRequest();
            case 'getOptionsData':
                return processGetOptionsData();
            case 'changeUserSetting':
                adguard.settings.setProperty(message.key, message.value);
                break;
            case 'checkRequestFilterReady':
                return { ready: adguard.requestFilter.isReady() };
            case 'addAndEnableFilter':
                adguard.filters.addAndEnableFilters([message.filterId]);
                break;
            case 'disableAntiBannerFilter':
                if (message.remove) {
                    adguard.filters.uninstallFilters([message.filterId]);
                } else {
                    adguard.filters.disableFilters([message.filterId]);
                }
                break;
            case 'removeAntiBannerFilter':
                adguard.filters.removeFilter(message.filterId);
                break;
            case 'enableFiltersGroup':
                adguard.categories.enableFiltersGroup(message.groupId);
                break;
            case 'disableFiltersGroup':
                adguard.categories.disableFiltersGroup(message.groupId);
                break;
            case 'changeDefaultWhiteListMode':
                adguard.whitelist.changeDefaultWhiteListMode(message.enabled);
                break;
            case 'getWhiteListDomains': {
                const whiteListDomains = adguard.whitelist.getWhiteListDomains();
                const appVersion = adguard.app.getVersion();
                callback({ content: whiteListDomains.join('\r\n'), appVersion });
                break;
            }
            case 'saveWhiteListDomains': {
                const domains = message.content.split(/[\r\n]+/)
                    .map((string) => string.trim())
                    .filter((string) => string.length > 0);
                adguard.whitelist.updateWhiteListDomains(domains);
                break;
            }
            case 'getUserRules':
                adguard.userrules.getUserRulesText((content) => {
                    const appVersion = adguard.app.getVersion();
                    callback({ content, appVersion });
                });
                return true;
            case 'saveUserRules':
                adguard.userrules.updateUserRulesText(message.content);
                break;
            case 'addUserRule':
                adguard.userrules.addRules([message.ruleText]);
                if (message.adguardDetected || adguard.frames.isTabAdguardDetected(sender.tab)) {
                    adguard.integration.addRuleToApp(message.ruleText);
                }
                break;
            case 'removeUserRule':
                adguard.userrules.removeRule(message.ruleText);
                if (message.adguardDetected || adguard.frames.isTabAdguardDetected(sender.tab)) {
                    adguard.integration.removeRuleFromApp(message.ruleText);
                }
                break;
            case 'checkAntiBannerFiltersUpdate':
                adguard.ui.checkFiltersUpdates();
                break;
            case 'loadCustomFilterInfo':
                adguard.filters.loadCustomFilterInfo(message.url, { title: message.title }, (filter) => {
                    callback({ filter });
                }, (error) => {
                    callback({ error });
                });
                return true;
            case 'subscribeToCustomFilter': {
                const { url, title, trusted } = message;
                adguard.filters.loadCustomFilter(url, { title, trusted }, (filter) => {
                    adguard.filters.addAndEnableFilters([filter.filterId], () => {
                        callback(filter);
                    });
                }, () => {
                    callback();
                });
                return true;
            }
            case 'getFiltersMetadata':
                return adguard.categories.getFiltersMetadata();
            case 'setFiltersUpdatePeriod':
                adguard.settings.setFiltersUpdatePeriod(message.updatePeriod);
                break;
            case 'openThankYouPage':
                adguard.ui.openThankYouPage();
                break;
            case 'openExtensionStore':
                adguard.ui.openExtensionStore();
                break;
            case 'openFilteringLog':
                adguard.ui.openFilteringLog(message.tabId);
                break;
            case 'openExportRulesTab':
                adguard.ui.openExportRulesTab(message.hash);
                break;
            case 'openSafebrowsingTrusted':
                adguard.safebrowsing.addToSafebrowsingTrusted(message.url);
                adguard.tabs.getActive((tab) => {
                    adguard.tabs.reload(tab.tabId, message.url);
                });
                break;
            case 'openTab':
                adguard.ui.openTab(message.url, message.options);
                break;
            case 'resetBlockedAdsCount':
                adguard.frames.resetBlockedAdsCount();
                break;
            case 'getSelectorsAndScripts': {
                let urlForSelectors;
                // https://github.com/AdguardTeam/AdguardBrowserExtension/issues/1498
                // when document url for iframe is about:blank then we use tab url
                if (!adguard.utils.url.isHttpOrWsRequest(message.documentUrl) && sender.frameId !== 0) {
                    urlForSelectors = sender.tab.url;
                } else {
                    urlForSelectors = message.documentUrl;
                }
                return adguard.webRequestService.processGetSelectorsAndScripts(sender.tab, urlForSelectors) || {};
            }
            case 'checkPageScriptWrapperRequest':
                var block = adguard.webRequestService.checkPageScriptWrapperRequest(sender.tab, message.elementUrl, message.documentUrl, message.requestType);
                return { block, requestId: message.requestId };
            case 'processShouldCollapse':
                var collapse = adguard.webRequestService.processShouldCollapse(sender.tab, message.elementUrl, message.documentUrl, message.requestType);
                return { collapse, requestId: message.requestId };
            case 'processShouldCollapseMany':
                var requests = adguard.webRequestService.processShouldCollapseMany(sender.tab, message.documentUrl, message.requests);
                return { requests };
            case 'onOpenFilteringLogPage':
                adguard.filteringLog.onOpenFilteringLogPage();
                break;
            case 'onCloseFilteringLogPage':
                adguard.filteringLog.onCloseFilteringLogPage();
                break;
            case 'reloadTabById':
                if (!message.preserveLogEnabled) {
                    adguard.filteringLog.clearEventsByTabId(message.tabId);
                }
                adguard.tabs.reload(message.tabId);
                break;
            case 'clearEventsByTabId':
                adguard.filteringLog.clearEventsByTabId(message.tabId);
                break;
            case 'getTabFrameInfoById':
                if (message.tabId) {
                    const frameInfo = adguard.frames.getFrameInfo({ tabId: message.tabId });
                    return { frameInfo };
                }
                adguard.tabs.getActive((tab) => {
                    const frameInfo = adguard.frames.getFrameInfo(tab);
                    callback({ frameInfo });
                });
                return true; // Async

            case 'getFilteringInfoByTabId':
                var filteringInfo = adguard.filteringLog.getFilteringInfoByTabId(message.tabId);
                return { filteringInfo };
            case 'synchronizeOpenTabs':
                adguard.filteringLog.synchronizeOpenTabs((tabs) => {
                    callback({ tabs });
                });
                return true; // Async
            case 'addFilterSubscription': {
                if (adguard.frames.isTabAdguardDetected(sender.tab)) {
                    break;
                }
                const { url, title } = message;
                const hashOptions = {
                    action: 'add_filter_subscription',
                    title,
                    url,
                };
                adguard.ui.openSettingsTab('antibanner0', hashOptions);
                break;
            }
            case 'showAlertMessagePopup':
                adguard.ui.showAlertMessagePopup(message.title, message.text);
                break;
            // Popup methods
            case 'addWhiteListDomainPopup':
                adguard.tabs.getActive((tab) => {
                    adguard.ui.whiteListTab(tab);
                });
                break;
            case 'removeWhiteListDomainPopup':
                adguard.tabs.getActive((tab) => {
                    adguard.ui.unWhiteListTab(tab);
                });
                break;
            case 'changeApplicationFilteringDisabled':
                adguard.ui.changeApplicationFilteringDisabled(message.disabled);
                break;
            case 'openSiteReportTab':
                adguard.ui.openSiteReportTab(message.url);
                break;
            case 'openAbuseTab':
                adguard.ui.openAbuseTab(message.url);
                break;
            case 'openSettingsTab':
                adguard.ui.openSettingsTab();
                break;
            case 'openAssistant':
                adguard.ui.openAssistant();
                break;
            case 'getTabInfoForPopup':
                adguard.tabs.getActive((tab) => {
                    const frameInfo = adguard.frames.getFrameInfo(tab);
                    callback({
                        frameInfo,
                        options: {
                            showStatsSupported: true,
                            isFirefoxBrowser: adguard.utils.browser.isFirefoxBrowser(),
                            showInfoAboutFullVersion: adguard.settings.isShowInfoAboutAdguardFullVersion(),
                            isMacOs: adguard.utils.browser.isMacOs(),
                            isEdgeBrowser: adguard.utils.browser.isEdgeBrowser()
                                || adguard.utils.browser.isEdgeChromiumBrowser(),
                            notification: adguard.notifications.getCurrentNotification(frameInfo),
                            isDisableShowAdguardPromoInfo: adguard.settings.isDisableShowAdguardPromoInfo(),
                        },
                    });
                });
                return true; // Async
            case 'setNotificationViewed':
                adguard.notifications.setNotificationViewed(message.withDelay);
                break;
            case 'getStatisticsData':
                // There can't be data till localstorage is initialized
                if (!adguard.localStorage.isInitialized()) {
                    return {};
                }
                callback({
                    stats: adguard.pageStats.getStatisticsData(),
                });
                return true;
            case 'resizePanelPopup':
                adguard.browserAction.resize(message.width, message.height);
                break;
            case 'closePanelPopup':
                adguard.browserAction.close();
                break;
            case 'sendFeedback':
                adguard.backend.sendUrlReport(message.url, message.topic, message.comment);
                break;
            case 'saveCssHitStats':
                processSaveCssHitStats(sender.tab, message.stats);
                break;
<<<<<<< HEAD
            // Sync messages
            case 'setSyncProvider':
                adguard.sync.syncService.setSyncProvider(message.provider);
                break;
            case 'setOAuthToken':
                if (adguard.sync.oauthService.setToken(message.provider, message.token, message.csrfState, message.expires)) {
                    adguard.sync.syncService.setSyncProvider(message.provider);
                    adguard.tabs.remove(sender.tab.tabId);
                }
                break;
            case 'getSyncStatus':
                return adguard.sync.syncService.getSyncStatus();
            case 'authSync':
                adguard.sync.oauthService.authorize(message.provider);
                break;
            case 'dropAuthSync':
                adguard.listeners.notifyListeners(adguard.listeners.SYNC_BAD_OR_EXPIRED_TOKEN, message.provider);
                break;
            case 'toggleSync':
                adguard.sync.syncService.toggleSyncStatus();
                break;
            case 'syncNow':
                adguard.listeners.notifyListeners(adguard.listeners.SYNC_REQUIRED, { force: true });
                break;
            case 'setSyncOptions':
                adguard.sync.syncService.setSyncOptions(message.options);
                break;
            case 'syncChangeDeviceName':
                adguard.sync.syncService.changeDeviceName(message.deviceName);
                break;
=======
>>>>>>> 089b0aba
            case 'loadSettingsJson': {
                const appVersion = adguard.app.getVersion();
                const settingsCb = (json) => {
                    callback({ content: json, appVersion });
                };
                adguard.sync.settingsProvider.loadSettingsBackup(settingsCb);
                return true; // Async
            }
            case 'applySettingsJson':
                adguard.sync.settingsProvider.applySettingsBackup(message.json);
                break;
            case 'disableGetPremiumNotification':
                adguard.settings.disableShowAdguardPromoInfo();
                break;
            default:
                // Unhandled message
                return true;
        }
    }

    // Add event listener from content-script messages
    adguard.runtime.onMessage.addListener(handleMessage);

    /**
     * There is no messaging in Safari popover context,
     * so we have to expose this method to keep the message-like style that is used in other browsers for communication between popup and background page.
     */
    adguard.runtime.onMessageHandler = handleMessage;
})(adguard);<|MERGE_RESOLUTION|>--- conflicted
+++ resolved
@@ -388,39 +388,6 @@
             case 'saveCssHitStats':
                 processSaveCssHitStats(sender.tab, message.stats);
                 break;
-<<<<<<< HEAD
-            // Sync messages
-            case 'setSyncProvider':
-                adguard.sync.syncService.setSyncProvider(message.provider);
-                break;
-            case 'setOAuthToken':
-                if (adguard.sync.oauthService.setToken(message.provider, message.token, message.csrfState, message.expires)) {
-                    adguard.sync.syncService.setSyncProvider(message.provider);
-                    adguard.tabs.remove(sender.tab.tabId);
-                }
-                break;
-            case 'getSyncStatus':
-                return adguard.sync.syncService.getSyncStatus();
-            case 'authSync':
-                adguard.sync.oauthService.authorize(message.provider);
-                break;
-            case 'dropAuthSync':
-                adguard.listeners.notifyListeners(adguard.listeners.SYNC_BAD_OR_EXPIRED_TOKEN, message.provider);
-                break;
-            case 'toggleSync':
-                adguard.sync.syncService.toggleSyncStatus();
-                break;
-            case 'syncNow':
-                adguard.listeners.notifyListeners(adguard.listeners.SYNC_REQUIRED, { force: true });
-                break;
-            case 'setSyncOptions':
-                adguard.sync.syncService.setSyncOptions(message.options);
-                break;
-            case 'syncChangeDeviceName':
-                adguard.sync.syncService.changeDeviceName(message.deviceName);
-                break;
-=======
->>>>>>> 089b0aba
             case 'loadSettingsJson': {
                 const appVersion = adguard.app.getVersion();
                 const settingsCb = (json) => {
