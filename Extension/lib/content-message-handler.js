/**
 * This file is part of Adguard Browser Extension (https://github.com/AdguardTeam/AdguardBrowserExtension).
 *
 * Adguard Browser Extension is free software: you can redistribute it and/or modify
 * it under the terms of the GNU Lesser General Public License as published by
 * the Free Software Foundation, either version 3 of the License, or
 * (at your option) any later version.
 *
 * Adguard Browser Extension is distributed in the hope that it will be useful,
 * but WITHOUT ANY WARRANTY; without even the implied warranty of
 * MERCHANTABILITY or FITNESS FOR A PARTICULAR PURPOSE.  See the
 * GNU Lesser General Public License for more details.
 *
 * You should have received a copy of the GNU Lesser General Public License
 * along with Adguard Browser Extension.  If not, see <http://www.gnu.org/licenses/>.
 */

/**
 *  Initialize Content => BackgroundPage messaging
 */
(function (adguard) {

    'use strict';

    /**
     * Contains event listeners from content pages
     */
    var eventListeners = Object.create(null);

    /**
     * Adds event listener from content page
     * @param message
     * @param sender
     */
    function processAddEventListener(message, sender) {
        var listenerId = adguard.listeners.addSpecifiedListener(message.events, function () {
            var sender = eventListeners[listenerId];
            if (sender) {
                adguard.tabs.sendMessage(sender.tab.tabId, {
                    type: 'notifyListeners',
                    args: Array.prototype.slice.call(arguments)
                });
            }
        });
        eventListeners[listenerId] = sender;
        return {listenerId: listenerId};
    }

    /**
     * Constructs objects that uses on extension pages, like: options.html, thankyou.html etc
     */
    function processInitializeFrameScriptRequest() {

        var enabledFilters = Object.create(null);

        var AntiBannerFiltersId = adguard.utils.filters.ids;

        for (var key in AntiBannerFiltersId) {
            if (AntiBannerFiltersId.hasOwnProperty(key)) {
                var filterId = AntiBannerFiltersId[key];
                var enabled = adguard.filters.isFilterEnabled(filterId);
                if (enabled) {
                    enabledFilters[filterId] = true;
                }
            }
        }

        return {
            userSettings: adguard.settings.getAllSettings(),
            enabledFilters: enabledFilters,
            filtersMetadata: adguard.subscriptions.getFilters(),
            requestFilterInfo: adguard.requestFilter.getRequestFilterInfo(),
            contentBlockerInfo: adguard.requestFilter.getContentBlockerInfo(),
            environmentOptions: {
                isMacOs: adguard.utils.browser.isMacOs(),
                isSafariBrowser: adguard.utils.browser.isSafariBrowser(),
                isContentBlockerEnabled: adguard.utils.browser.isContentBlockerEnabled(),
                Prefs: {
                    locale: adguard.app.getLocale(),
                    mobile: adguard.prefs.mobile || false
                }
            },
            constants: {
                AntiBannerFiltersId: adguard.utils.filters.ids,
                EventNotifierTypes: adguard.listeners.events
            }
        };
    }

    /**
     * Returns collection of filters for selected group to display for user
     * @param groupId Group identifier
     * @returns {*|Array} List of filters
     */
    function getFiltersMetadataForGroup(groupId) {
        return adguard.subscriptions.getFilters().filter(function (f) {
            return f.groupId == groupId &&
                f.filterId != adguard.utils.filters.SEARCH_AND_SELF_PROMO_FILTER_ID;
        });
    }

    /**
     * Constructs filters metadata for options.html page
     */
    function processGetFiltersMetadata() {
        var groupsMeta = adguard.subscriptions.getGroups();
        var filtersMeta = Object.create(null);
        var enabledFilters = Object.create(null);
        var installedFilters = Object.create(null);
        for (var i = 0; i < groupsMeta.length; i++) {
            var groupId = groupsMeta[i].groupId;
            var filters = filtersMeta[groupId] = getFiltersMetadataForGroup(groupId);
            for (var j = 0; j < filters.length; j++) {
                var filter = filters[j];
                var installed = adguard.filters.isFilterInstalled(filter.filterId);
                var enabled = adguard.filters.isFilterEnabled(filter.filterId);
                if (installed) {
                    installedFilters[filter.filterId] = true;
                }
                if (enabled) {
                    enabledFilters[filter.filterId] = true;
                }
            }
        }
        return {
            groups: groupsMeta,
            filters: filtersMeta,
            enabledFilters: enabledFilters,
            installedFilters: installedFilters
        };
    }

    /**
     * Returns localization map by passed message identifiers
     * @param ids Message identifiers
     */
    function getLocalization(ids) {
        var result = {};
        for (var id in ids) {
            if (ids.hasOwnProperty(id)) {
                var current = ids[id];
                result[current] = adguard.i18n.getMessage(current);
            }
        }
        return result;
    }

    /**
     * Searches for whitelisted domains.
     *
     * @param offset Offset
     * @param limit Limit
     * @param text Search string
     * @returns {Array} Domains found
     */
    function searchWhiteListDomains(offset, limit, text) {
        var domains = adguard.whitelist.getWhiteListDomains();
        var result = [];
        for (var i = 0; i < domains.length; i++) {
            var domain = domains[i];
            if (!text || adguard.utils.strings.containsIgnoreCase(domain, text)) {
                result.push(domain);
            }
        }
        return limit ? result.slice(offset, offset + limit) : result;
    }

    /**
     * Searches for user rules.
     *
     * @param offset Offset
     * @param limit Limit
     * @param text Search string
     * @returns {Array} Rules found
     */
    function searchUserRules(offset, limit, text) {
        var userRules = adguard.userrules.getRules();
        var result = [];
        for (var i = 0; i < userRules.length; i++) {
            var ruleText = userRules[i];
            if (!text || adguard.utils.strings.containsIgnoreCase(ruleText, text)) {
                result.push(ruleText);
            }
        }
        return limit ? result.slice(offset, offset + limit) : result;
    }

    /**
     * Constructs assistant options. Includes css style and localization messages
     */
    function processLoadAssistant() {
        var options = {
            cssLink: adguard.getURL('lib/content-script/assistant/css/assistant.css')
        };
        var ids = [
            'assistant_select_element',
            'assistant_select_element_ext',
            'assistant_select_element_cancel',
            'assistant_block_element',
            'assistant_block_element_explain',
            'assistant_slider_explain',
            'assistant_slider_if_hide',
            'assistant_slider_min',
            'assistant_slider_max',
            'assistant_extended_settings',
            'assistant_apply_rule_to_all_sites',
            'assistant_block_by_reference',
            'assistant_block_similar',
            'assistant_block',
            'assistant_another_element',
            'assistant_preview',
            'assistant_preview_header',
            'assistant_preview_header_info',
            'assistant_preview_end',
            'assistant_preview_start'
        ];
        options.localization = getLocalization(ids);
        return options;
    }

    /**
     * Saves css hits from content-script.
     * Message includes stats field. [{filterId: 1, ruleText: 'rule1'}, {filterId: 2, ruleText: 'rule2'}...]
     * @param tab
     * @param stats
     */
    function processSaveCssHitStats(tab, stats) {
        if (!adguard.settings.collectHitsCount()) {
            return;
        }
        if (adguard.frames.isIncognitoTab(tab)) {
            return;
        }
        var domain = adguard.frames.getFrameDomain(tab);
        for (var i = 0; i < stats.length; i++) {
            var stat = stats[i];
            adguard.hitStats.addRuleHit(domain, stat.ruleText, stat.filterId);
        }
    }


    /**
     * Main function for processing messages from content-scripts
     *
     * @param message
     * @param sender
     * @param callback
     * @returns {*}
     */
    function handleMessage(message, sender, callback) {
        switch (message.type) {
            case 'unWhiteListFrame':
                adguard.userrules.unWhiteListFrame(message.frameInfo);
                break;
            case 'addEventListener':
                return processAddEventListener(message, sender);
            case 'removeListener':
                var listenerId = message.listenerId;
                adguard.listeners.removeListener(listenerId);
                delete eventListeners[listenerId];
                break;
            case 'initializeFrameScript':
                return processInitializeFrameScriptRequest();
            case 'changeUserSetting':
                adguard.settings.setProperty(message.key, message.value);
                break;
            case 'checkRequestFilterReady':
                return {ready: adguard.requestFilter.isReady()};
            case 'addAndEnableFilter':
                adguard.filters.addAndEnableFilters([message.filterId]);
                break;
            case 'disableAntiBannerFilter':
                if (message.remove) {
                    adguard.filters.removeFilter(message.filterId);
                } else {
                    adguard.filters.disableFilter(message.filterId);
                }
                break;
            case 'getWhiteListDomains':
                var whiteListDomains = searchWhiteListDomains(message.offset, message.limit, message.text);
                return {rules: whiteListDomains};
            case 'getUserFilters':
                var rules = searchUserRules(message.offset, message.limit, message.text);
                return {rules: rules};
            case 'checkAntiBannerFiltersUpdate':
                adguard.ui.checkFiltersUpdates();
                break;
            case 'getAntiBannerFiltersForOptionsPage':
                var renderedFilters = adguard.filters.getFiltersForOptionsPage();
                return {filters: renderedFilters};
            case 'changeDefaultWhiteListMode':
                adguard.whitelist.changeDefaultWhiteListMode(message.enabled);
                break;
            case 'clearUserFilter':
                adguard.userrules.clearRules();
                break;
            case 'clearWhiteListFilter':
                adguard.whitelist.clearWhiteList();
                break;
            case 'addWhiteListDomains':
                adguard.whitelist.addToWhiteListArray(message.domains);
                break;
            case 'removeWhiteListDomain':
                adguard.whitelist.removeFromWhiteList(message.text);
                break;
            case 'addUserFilterRules':
                adguard.userrules.addRules(message.rules);
                break;
            case 'onFiltersSubscriptionChange':
                adguard.filters.onFiltersListChange(message.filterIds);
                break;
            case 'getFiltersMetadata':
                return processGetFiltersMetadata();
            case 'openThankYouPage':
                adguard.ui.openThankYouPage();
                break;
            case 'openExtensionStore':
                adguard.ui.openExtensionStore();
                break;
            case 'openFilteringLog':
                adguard.browserAction.close();
                adguard.ui.openFilteringLog(message.tabId);
                break;
            case 'openExportRulesTab':
                adguard.ui.openExportRulesTab(message.whitelist);
                break;
            case 'openSafebrowsingTrusted':
                adguard.safebrowsing.addToSafebrowsingTrusted(message.url);
                adguard.tabs.getActive(function (tab) {
                    adguard.tabs.reload(tab.tabId, message.url);
                });
                break;
            case 'openTab':
                adguard.ui.openTab(message.url, message.options);
                adguard.browserAction.close();
                break;
            case 'resetBlockedAdsCount':
                adguard.frames.resetBlockedAdsCount();
                adguard.browserAction.close();
                break;
            case 'getSelectorsAndScripts':
                if (adguard.utils.workaround.isFacebookIframe(message.documentUrl)) {
                    return {};
                }
                var cssAndScripts = adguard.webRequestService.processGetSelectorsAndScripts(sender.tab, message.documentUrl, message.options);
                return cssAndScripts || {};
            case 'checkWebSocketRequest':
                var block = adguard.webRequestService.checkWebSocketRequest(sender.tab, message.elementUrl, message.documentUrl);
                return {block: block, requestId: message.requestId};
            case 'processShouldCollapse':
                var collapse = adguard.webRequestService.processShouldCollapse(sender.tab, message.elementUrl, message.documentUrl, message.requestType);
                return {collapse: collapse, requestId: message.requestId};
            case 'processShouldCollapseMany':
                var requests = adguard.webRequestService.processShouldCollapseMany(sender.tab, message.documentUrl, message.requests);
                return {requests: requests};
            case 'loadAssistant':
                return processLoadAssistant();
            case 'addUserRule':
                adguard.userrules.addRules([message.ruleText]);
                if (message.adguardDetected || adguard.frames.isTabAdguardDetected(sender.tab)) {
                    adguard.integration.addRuleToApp(message.ruleText);
                }
                break;
            case 'removeUserRule':
                adguard.userrules.removeRule(message.ruleText);
                if (message.adguardDetected || adguard.frames.isTabAdguardDetected(sender.tab)) {
                    adguard.integration.removeRuleFromApp(message.ruleText);
                }
                break;
            case 'onOpenFilteringLogPage':
                adguard.filteringLog.onOpenFilteringLogPage();
                break;
            case 'onCloseFilteringLogPage':
                adguard.filteringLog.onCloseFilteringLogPage();
                break;
            case 'reloadTabById':
                adguard.tabs.reload(message.tabId);
                break;
            case 'clearEventsByTabId':
                adguard.filteringLog.clearEventsByTabId(message.tabId);
                break;
            case 'getTabFrameInfoById':
                if (message.tabId) {
                    var frameInfo = adguard.frames.getFrameInfo({tabId: message.tabId});
                    return {frameInfo: frameInfo};
                } else {
                    adguard.tabs.getActive(function (tab) {
                        var frameInfo = adguard.frames.getFrameInfo(tab);
                        callback({frameInfo: frameInfo});
                    });
                    return true; // Async
                }
                break;
            case 'getFilteringInfoByTabId':
                var filteringInfo = adguard.filteringLog.getFilteringInfoByTabId(message.tabId);
                return {filteringInfo: filteringInfo};
            case 'synchronizeOpenTabs':
                adguard.filteringLog.synchronizeOpenTabs(function (tabs) {
                    callback({tabs: tabs});
                });
                return true; // Async
            case 'checkSubscriptionUrl':
                var filterMetadata = adguard.filters.findFilterMetadataBySubscriptionUrl(message.url);
                var confirmText;
                if (filterMetadata) {
                    //ok, filter found
                    confirmText = adguard.i18n.getMessage('abp_subscribe_confirm_enable', [filterMetadata.name]);
                } else {
                    //filter not found
                    confirmText = adguard.i18n.getMessage('abp_subscribe_confirm_import', [message.title]);
                }
                return {confirmText: confirmText};
            case 'enableSubscription':
                adguard.filters.processAbpSubscriptionUrl(message.url, function (rulesAddedCount) {
                    callback({
                        title: adguard.i18n.getMessage('abp_subscribe_confirm_import_finished_title'),
                        text: adguard.i18n.getMessage('abp_subscribe_confirm_import_finished_text', [rulesAddedCount])
                    });
                });
                return true; // Async
            // Popup methods
            case 'addWhiteListDomainPopup':
                adguard.tabs.getActive(function (tab) {
                    adguard.ui.whiteListTab(tab);
                });
                break;
            case 'removeWhiteListDomainPopup':
                adguard.tabs.getActive(function (tab) {
                    adguard.ui.unWhiteListTab(tab);
                });
                break;
            case 'changeApplicationFilteringDisabled':
                adguard.ui.changeApplicationFilteringDisabled(message.disabled);
                break;
            case 'openSiteReportTab':
                adguard.ui.openSiteReportTab(message.url);
                adguard.browserAction.close();
                break;
            case 'openSettingsTab':
                adguard.ui.openSettingsTab();
                adguard.browserAction.close();
                break;
            case 'openAssistant':
                adguard.ui.openAssistant();
                adguard.browserAction.close();
                break;
            case 'resizePanelPopup':
                adguard.browserAction.resize(message.width, message.height);
                break;
            case 'sendFeedback':
                adguard.backend.sendUrlReport(message.url, message.topic, message.comment);
                break;
            case 'saveCssHitStats':
                processSaveCssHitStats(sender.tab, message.stats);
                break;
            case 'setSyncProvider':
                adguard.sync.syncService.setSyncProvider(message.provider);
                break;
<<<<<<< HEAD
            case 'setOauthToken':
                adguard.sync.oauthService.setToken(message.provider, message.token, message.securityToken, message.expires);
                adguard.sync.syncService.setSyncProvider(message.provider);
=======
            case 'setOAuthToken':
                if (adguard.sync.oauthService.setToken(message.provider, message.token, message.csrfState, message.expires)) {
                    adguard.sync.syncService.setSyncProvider(message.provider);
                }
>>>>>>> ae551b87
                break;
            case 'onOAuthError':
                adguard.sync.syncService.removeSyncProvider(message.provider);
                break;
            case 'getSyncStatus':
                return adguard.sync.syncService.getSyncStatus();
            case 'authSync':
                adguard.sync.syncService.authorize();
                break;
            case 'dropAuthSync':
                adguard.sync.syncService.dropAuth();
                break;
            case 'toggleSync':
                adguard.sync.syncService.toggleSyncStatus();
                break;
            case 'syncNow':
                adguard.listeners.notifyListeners(adguard.listeners.SYNC_REQUIRED, {force: true});
                break;
            default :
                throw 'Unknown message: ' + message;
        }
    }

    // Add event listener from content-script messages
    adguard.runtime.onMessage.addListener(handleMessage);

})(adguard);
<|MERGE_RESOLUTION|>--- conflicted
+++ resolved
@@ -453,30 +453,22 @@
             case 'saveCssHitStats':
                 processSaveCssHitStats(sender.tab, message.stats);
                 break;
+            // Sync messages
             case 'setSyncProvider':
                 adguard.sync.syncService.setSyncProvider(message.provider);
                 break;
-<<<<<<< HEAD
-            case 'setOauthToken':
-                adguard.sync.oauthService.setToken(message.provider, message.token, message.securityToken, message.expires);
-                adguard.sync.syncService.setSyncProvider(message.provider);
-=======
             case 'setOAuthToken':
                 if (adguard.sync.oauthService.setToken(message.provider, message.token, message.csrfState, message.expires)) {
                     adguard.sync.syncService.setSyncProvider(message.provider);
                 }
->>>>>>> ae551b87
-                break;
-            case 'onOAuthError':
-                adguard.sync.syncService.removeSyncProvider(message.provider);
                 break;
             case 'getSyncStatus':
                 return adguard.sync.syncService.getSyncStatus();
             case 'authSync':
-                adguard.sync.syncService.authorize();
+                adguard.sync.oauthService.authorize(message.provider);
                 break;
             case 'dropAuthSync':
-                adguard.sync.syncService.dropAuth();
+                adguard.listeners.notifyListeners(adguard.listeners.SYNC_BAD_OR_EXPIRED_TOKEN, message.provider);
                 break;
             case 'toggleSync':
                 adguard.sync.syncService.toggleSyncStatus();
