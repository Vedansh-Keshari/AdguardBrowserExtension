--- conflicted
+++ resolved
@@ -737,13 +737,10 @@
 	return '';
 };
 
-<<<<<<< HEAD
 RequestWizard.getSource = function (frameDomain) {
 	return frameDomain || '';
 };
 
-function init() {
-=======
 var userSettings;
 var enabledFilters;
 var environmentOptions;
@@ -751,7 +748,6 @@
 var EventNotifierTypes;
 var LogEvents;
 var filtersMetadata;
->>>>>>> a077e1e9
 
 contentPage.sendMessage({type: 'initializeFrameScript'}, function (response) {
 
