/**
 * This file is part of Adguard Browser Extension (https://github.com/AdguardTeam/AdguardBrowserExtension).
 *
 * Adguard Browser Extension is free software: you can redistribute it and/or modify
 * it under the terms of the GNU Lesser General Public License as published by
 * the Free Software Foundation, either version 3 of the License, or
 * (at your option) any later version.
 *
 * Adguard Browser Extension is distributed in the hope that it will be useful,
 * but WITHOUT ANY WARRANTY; without even the implied warranty of
 * MERCHANTABILITY or FITNESS FOR A PARTICULAR PURPOSE.  See the
 * GNU Lesser General Public License for more details.
 *
 * You should have received a copy of the GNU Lesser General Public License
 * along with Adguard Browser Extension.  If not, see <http://www.gnu.org/licenses/>.
 */

/* global updateDisplayAdguardPromo, contentPage, i18n, moment, ace, CheckboxUtils */

var Utils = {

    debounce: function (func, wait) {
        var timeout;
        return function () {
            var context = this, args = arguments;
            var later = function () {
                timeout = null;
                func.apply(context, args);
            };
            clearTimeout(timeout);
            timeout = setTimeout(later, wait);
        };
    },

<<<<<<< HEAD
    importFromFileIntoEditor: function importFromFileIntoEditor(editor) {
        return function (event) {
            const fileInput = event.target;
            const reader = new FileReader();
            reader.onload = function (e) {
                const oldRules = editor.getValue();
                const newRules = oldRules + '\n' + e.target.result;
                editor.setValue(newRules);
                fileInput.value = '';
            };
            reader.onerror = function () {
                console.log('Error load user rules');
                fileInput.value = '';
            };
            const file = fileInput.files[0];
            if (file) {
                reader.readAsText(file, 'utf-8');
            }
        };
    },
=======
    escapeRegExp: (function () {
        var matchOperatorsRe = /[|\\{}()[\]^$+*?.]/g;
        return function (str) {
            if (typeof str !== 'string') {
                throw new TypeError('Expected a string');
            }
            return str.replace(matchOperatorsRe, '\\$&');
        };
    })(),
>>>>>>> 0cf4c9f6
};

var TopMenu = (function () {
    'use strict';

    var GENERAL_SETTINGS = '#general-settings';
    var ANTIBANNER = '#antibanner';
    var WHITELIST = '#whitelist';

    var prevTabId;
    var onHashUpdatedCallback;

    var toggleTab = function () {

        var tabId = document.location.hash || GENERAL_SETTINGS;
        var tab = document.querySelector(tabId);

        if (tabId.indexOf(ANTIBANNER) === 0 && !tab) {
            // AntiBanner groups and filters are loaded and rendered async
            return;
        }

        if (!tab) {
            tabId = GENERAL_SETTINGS;
            tab = document.querySelector(tabId);
        }

        var antibannerTabs = document.querySelectorAll('[data-tab="' + ANTIBANNER + '"]');

        if (prevTabId) {
            if (prevTabId.indexOf(ANTIBANNER) === 0) {
                antibannerTabs.forEach(function (el) {
                    el.classList.remove('active');
                });
            } else {
                document.querySelector('[data-tab="' + prevTabId + '"]').classList.remove('active');
            }

            document.querySelector(prevTabId).style.display = 'none';
        }

        if (tabId.indexOf(ANTIBANNER) === 0) {
            antibannerTabs.forEach(function (el) {
                el.classList.add('active');
            });
        } else {
            document.querySelector('[data-tab="' + tabId + '"]').classList.add('active');
        }

        tab.style.display = 'block';

        if (tabId === WHITELIST) {
            if (typeof onHashUpdatedCallback === 'function') {
                onHashUpdatedCallback(tabId);
            }
        }

        prevTabId = tabId;
    };

    var init = function (options) {
        onHashUpdatedCallback = options.onHashUpdated;

        window.addEventListener('hashchange', toggleTab);
        document.querySelectorAll('[data-tab]').forEach(function (el) {
            el.addEventListener('click', function (e) {
                e.preventDefault();
                document.location.hash = el.getAttribute('data-tab');
            });
        });

        toggleTab();
    };

    return {
        init: init,
        toggleTab: toggleTab
    };

})();

var WhiteListFilter = function (options) {
    'use strict';

    let omitRenderEventsCount = 0;

    const editor = ace.edit('whiteListRules');
    editor.setShowPrintMargin(false);

    // Ace TextHighlightRules mode is edited in ace.js library file
    editor.session.setMode("ace/mode/text_highlight_rules");

    const applyChangesBtn = document.querySelector('#whiteListFilterApplyChanges');
    const importWhiteListInput = document.querySelector('#importWhiteListInput');
    const importWhiteListBtn = document.querySelector('#whiteListFiltersImport');
    const exportWhiteListBtn = document.querySelector('#whiteListFiltersExport');
    const changeDefaultWhiteListModeCheckbox = document.querySelector('#changeDefaultWhiteListMode');

    function loadWhiteListDomains() {
        contentPage.sendMessage({
            type: 'getWhiteListDomains',
        }, function (response) {
            editor.setValue(response.content || '');
            applyChangesBtn.style.display = 'none';
        });
    }

    function saveWhiteListDomains(e) {
        e.preventDefault();

        omitRenderEventsCount = 1;

        editor.setReadOnly(true);
        var text = editor.getValue();

        contentPage.sendMessage({
            type: 'saveWhiteListDomains',
            content: text,
        }, function () {
            editor.setReadOnly(false);
            applyChangesBtn.style.display = 'none';
        });
    }

    function updateWhiteListDomains() {
        if (omitRenderEventsCount > 0) {
            omitRenderEventsCount -= 1;
            return;
        }

        loadWhiteListDomains();
    }

    function changeDefaultWhiteListMode(e) {
        e.preventDefault();

        contentPage.sendMessage({ type: 'changeDefaultWhiteListMode', enabled: !e.currentTarget.checked }, function () {
            updateWhiteListDomains();
        });
    }

    applyChangesBtn.addEventListener('click', saveWhiteListDomains);
    // TODO find out why rules dissapear on invert whitelist mode
    changeDefaultWhiteListModeCheckbox.addEventListener('change', changeDefaultWhiteListMode);

    importWhiteListBtn.addEventListener('click', (e) => {
        e.preventDefault();
        importWhiteListInput.click();
    });

    exportWhiteListBtn.addEventListener('click', (event) => {
        event.preventDefault();
        contentPage.sendMessage({ type: 'openExportRulesTab', whitelist: true });
    });

    importWhiteListInput.addEventListener('change', Utils.importFromFileIntoEditor(editor));

    CheckboxUtils.updateCheckbox(changeDefaultWhiteListModeCheckbox, !options.defaultWhiteListMode);

    editor.getSession().addEventListener('change', function () {
        applyChangesBtn.style.display = 'inline-block';
    });

    return {
        updateWhiteListDomains: updateWhiteListDomains,
    };
};

var UserFilter = function () {
    'use strict';

    var omitRenderEventsCount = 0;

    var editor = ace.edit('userRules');
    editor.setShowPrintMargin(false);

    // Ace TextHighlightRules mode is edited in ace.js library file
    editor.session.setMode('ace/mode/text_highlight_rules');

    var applyChangesBtn = document.querySelector('#userFilterApplyChanges');

    function loadUserRules() {
        contentPage.sendMessage({
            type: 'getUserRules',
        }, function (response) {
            editor.setValue(response.content || '');
            applyChangesBtn.style.display = 'none';
        });
    }

    function saveUserRules(e) {
        e.preventDefault();

        omitRenderEventsCount = 1;

        editor.setReadOnly(true);
        var text = editor.getValue();

        contentPage.sendMessage({
            type: 'saveUserRules',
            content: text
        }, function () {
            editor.setReadOnly(false);
            applyChangesBtn.style.display = 'none';
        });
    }

    function updateUserFilterRules() {
        if (omitRenderEventsCount > 0) {
            omitRenderEventsCount--;
            return;
        }

        loadUserRules();
    }

    applyChangesBtn.addEventListener('click', saveUserRules);

    editor.getSession().addEventListener('change', function () {
        applyChangesBtn.style.display = 'inline-block';
    });

    const importUserFiltersInput = document.querySelector('#importUserFilterInput');
    const importUserFiltersBtn = document.querySelector('#userFiltersImport');
    const exportUserFiltersBtn = document.querySelector('#userFiltersExport');

    importUserFiltersBtn.addEventListener('click', function (event) {
        event.preventDefault();
        importUserFiltersInput.click();
    });

    importUserFiltersInput.addEventListener('change', Utils.importFromFileIntoEditor(editor));

    exportUserFiltersBtn.addEventListener('click', function (event) {
        event.preventDefault();
        contentPage.sendMessage({ type: 'openExportRulesTab', whitelist: false });
    });

    return {
        updateUserFilterRules: updateUserFilterRules,
    };
};

var AntiBannerFilters = function (options) {
    'use strict';

    var loadedFiltersInfo = {
        filters: [],
        categories: [],
        filtersById: {},
        lastUpdateTime: 0,

        initLoadedFilters: function (filters, categories) {
            this.filters = filters;
            this.categories = categories;

            var lastUpdateTime = 0;
            var filtersById = Object.create(null);
            for (var i = 0; i < this.filters.length; i++) {
                var filter = this.filters[i];
                filtersById[filter.filterId] = filter;
                if (filter.lastUpdateTime && filter.lastUpdateTime > lastUpdateTime) {
                    lastUpdateTime = filter.lastUpdateTime;
                }
            }

            this.filtersById = filtersById;
            this.lastUpdateTime = lastUpdateTime;
        },

        isEnabled: function (filterId) {
            var info = this.filtersById[filterId];
            return info && info.enabled;
        },

        updateEnabled: function (filter, enabled) {
            var info = this.filtersById[filter.filterId];
            if (info) {
                info.enabled = enabled;
            } else {
                this.filters.push(filter);
                this.filtersById[filter.filterId] = filter;
            }
        }
    };

    // Bind events
    document.addEventListener('change', function (e) {
        if (e.target.getAttribute('name') === 'filterId') {
            toggleFilterState.bind(e.target)();
        } else if (e.target.getAttribute('name') === 'groupId') {
            toggleGroupState.bind(e.target)();
        }
    });

    document.querySelector('#updateAntiBannerFilters').addEventListener('click', updateAntiBannerFilters);

    window.addEventListener('hashchange', clearSearchEvent);

    updateRulesCountInfo(options.rulesInfo);

    function getFiltersByGroupId(groupId, filters) {
        return filters.filter(function (f) {
            return f.groupId === groupId;
        });
    }

    function countEnabledFilters(filters) {
        var count = 0;
        for (var i = 0; i < filters.length; i++) {
            var filterId = filters[i].filterId;
            if (loadedFiltersInfo.isEnabled(filterId)) {
                count++;
            }
        }
        return count;
    }

    function getCategoryElement(groupId) {
        return document.querySelector('#category' + groupId);
    }

    function getCategoryCheckbox(groupId) {
        var categoryElement = getCategoryElement(groupId);
        if (!categoryElement) {
            return null;
        }

        return categoryElement.querySelector('input');
    }

    function getFilterElement(filterId) {
        return document.querySelector('#filter' + filterId);
    }

    function getFilterCheckbox(filterId) {
        var filterElement = getFilterElement(filterId);
        if (!filterElement) {
            return null;
        }

        return filterElement.querySelector('input');
    }

    function updateCategoryFiltersInfo(groupId) {
        var groupFilters = getFiltersByGroupId(groupId, loadedFiltersInfo.filters);
        var enabledFiltersCount = countEnabledFilters(groupFilters);

        var element = getCategoryElement(groupId);
        var checkbox = getCategoryCheckbox(groupId);

        element.querySelector('.desc').textContent = 'Enabled filters: ' + enabledFiltersCount;
        CheckboxUtils.updateCheckbox([checkbox], enabledFiltersCount > 0);
    }

    function getFilterCategoryElement(category) {
        return htmlToElement(`
                <li id="category${category.groupId}" class="active">
                    <div class="block-type">
                        <div class="block-type__ico block-type__ico--${category.groupId}"></div>
                        <a href="#antibanner${category.groupId}">${category.groupName}</a>
                    </div>
                    <div class="opt-state">
                        <div class="preloader"></div>
                        <div class="desc"></div>
                        <input type="checkbox" name="groupId" value="${category.groupId}">
                    </div>
                </li>`);
    }

    function getFilterTemplate(filter, enabled, showDeleteButton) {
        var timeUpdated = moment(filter.timeUpdated);
        timeUpdated.locale(environmentOptions.Prefs.locale);
        var timeUpdatedText = timeUpdated.format("D/MM/YYYY HH:mm").toLowerCase();

        var tagDetails = '';
        filter.tagsDetails.forEach(function (tag) {
            tagDetails += `<div class="opt-name__tag" data-tooltip="${tag.description}">#${tag.keyword}</div>`;
        });

        var deleteButton = '';
        if (showDeleteButton) {
            deleteButton = `<a href="#" filterid="${filter.filterId}" class="remove-custom-filter-button">remove</a>`;
        }

        return `
            <li id="filter${filter.filterId}">
                <div class="opt-name">
                    <div class="title">${filter.name}</div>
                    <div class="desc">${filter.description}</div>
                    <div class="opt-name__info">
                        <div class="opt-name__info-labels">
                            <div class="opt-name__info-item">version ${filter.version}</div>
                            <div class="opt-name__info-item">updated: ${timeUpdatedText}</div>
                        </div>
                        <div class="opt-name__info-labels opt-name__info-labels--tags">
                            ${tagDetails}
                        </div>
                    </div>
                </div>
                <div class="opt-state">
                    <div class="preloader"></div>
                    ${deleteButton}
                    <a class="icon-home" target="_blank" href="${filter.homepage}"></a>
                    <input type="checkbox" name="filterId" value="${filter.filterId}" ${enabled ? 'checked="checked"' : ''}>
                </div>
            </li>`;
    }

    function getPageTitleTemplate(name) {
        return `
            <div class="page-title">
                <a href="#antibanner">
                    <img src="images/icon-back.png" class="back">
                </a>
                ${name}
            </div>`;
    }

    function getEmptyCustomFiltersTemplate(category) {
        return `
            <div id="antibanner${category.groupId}" class="settings-content tab-pane filters-list">
                ${getPageTitleTemplate(category.groupName)}
                <div class="settings-body">
                    <div class="empty-filters">
                        <div class="empty-filters__logo"></div>
                        <div class="empty-filters__desc">
                            Sorry, but you don't have any custom filters yet
                        </div>
                        <button class="button button--green empty-filters__btn">
                            Add custom filter
                        </button>
                    </div>
                </div>
            </div>`;
    }

    function getFiltersContentElement(category) {
        var otherFilters = category.filters.otherFilters;
        var recommendedFilters = category.filters.recommendedFilters;
        var filters = [].concat(recommendedFilters, otherFilters);
        var isCustomFilters = category.groupId === 0;

        if (isCustomFilters &&
            filters.length === 0) {
            return htmlToElement(getEmptyCustomFiltersTemplate(category));
        }

        var pageTitleEl = getPageTitleTemplate(category.groupName);

        var filtersList = '';

        for (var i = 0; i < filters.length; i += 1) {
            filtersList += getFilterTemplate(filters[i], loadedFiltersInfo.isEnabled(filters[i].filterId), isCustomFilters);
        }

        return htmlToElement(`
            <div id="antibanner${category.groupId}" class="settings-content tab-pane filters-list">
                ${pageTitleEl}
                <div class="settings-body">
                    <div class="filters-search">
                        <input type="text" placeholder="${i18n.getMessage('options_filters_list_search_placeholder')}" name="searchFiltersList"/>
                        <div class="icon-search">
                            <img src="images/icon-magnifying-green.png" alt="">
                        </div>
                    </div>
                    <ul class="opts-list">
                        ${filtersList}
                    </ul>
                </div>
            </div>
        `);
    }

    function renderFilterCategory(category) {
        var categoryContentElement = document.querySelector('#antibanner' + category.groupId);
        if (categoryContentElement) {
            categoryContentElement.parentNode.removeChild(categoryContentElement);
        }
        var categoryElement = document.querySelector('#category' + category.groupId);
        if (categoryElement) {
            categoryElement.parentNode.removeChild(categoryElement);
        }

        categoryElement = getFilterCategoryElement(category);
        document.querySelector('#groupsList').appendChild(categoryElement);
        updateCategoryFiltersInfo(category.groupId);

        categoryContentElement = getFiltersContentElement(category);
        document.querySelector('#antibanner').parentNode.appendChild(categoryContentElement);
    }

    function bindControls() {
        var emptyFiltersAddCustomButton = document.querySelector('.empty-filters__btn');
        if (emptyFiltersAddCustomButton) {
            emptyFiltersAddCustomButton.addEventListener('click', addCustomFilter);
        }

        document.querySelector('#addCustomFilter').addEventListener('click', addCustomFilter);
        document.querySelectorAll('.remove-custom-filter-button').forEach(function (el) {
            el.addEventListener('click', removeCustomFilter);
        });
    }

    function initFiltersSearch(category) {
        const searchInput = document.querySelector(`#antibanner${category.groupId} input[name="searchFiltersList"]`);
        let filters = document.querySelectorAll(`#antibanner${category.groupId} .opts-list li`);
        const SEARCH_DELAY_MS = 250;
        if (searchInput) {
            searchInput.addEventListener('input', Utils.debounce((e) => {
                let searchString;
                try {
                    searchString = Utils.escapeRegExp(e.target.value.trim());
                } catch (err) {
                    console.log(err.message);
                    return;
                }
                if (!searchString) {
                    return;
                }
                filters.forEach(filter => {
                    const title = filter.querySelector('.title');
                    const regexp = new RegExp(searchString, 'gi');
                    if (!regexp.test(title.textContent)) {
                        filter.style.display = 'none';
                    } else {
                        filter.style.display = 'flex';
                    }
                });
            }, SEARCH_DELAY_MS));
        }
    }

    /**
     * Function clears search results when user moves from category antibanner page to another page
     * @param {*} on hashchange event
     */
    function clearSearchEvent(event) {
        const regex = /#antibanner(\d+)/g;
        const match = regex.exec(event.oldURL);
        if (!match) {
            return;
        }
        const groupId = match[1];
        const searchInput = document.querySelector(`#antibanner${groupId} input[name="searchFiltersList"]`);
        let filters = document.querySelectorAll(`#antibanner${groupId} .opts-list li`);
        if (searchInput) {
            searchInput.value = '';
        }
        if (filters && filters.length > 0) {
            filters.forEach(filter => {
                filter.style.display = 'flex';
            });
        }
    }

    function renderCategoriesAndFilters() {
        contentPage.sendMessage({ type: 'getFiltersMetadata' }, function (response) {
            loadedFiltersInfo.initLoadedFilters(response.filters, response.categories);
            setLastUpdatedTimeText(loadedFiltersInfo.lastUpdateTime);

            var categories = loadedFiltersInfo.categories;
            for (var j = 0; j < categories.length; j += 1) {
                var category = categories[j];
                renderFilterCategory(category);
                initFiltersSearch(category);
            }

            bindControls();
            CheckboxUtils.toggleCheckbox(document.querySelectorAll('.opt-state input[type=checkbox]'));

            // check document hash
            var hash = document.location.hash;
            if (hash && hash.indexOf('#antibanner') === 0) {
                TopMenu.toggleTab();
            }
        });
    }

    function toggleFilterState() {
        var filterId = this.value - 0;
        if (this.checked) {
            contentPage.sendMessage({type: 'addAndEnableFilter', filterId: filterId});
        } else {
            contentPage.sendMessage({type: 'disableAntiBannerFilter', filterId: filterId});
        }
    }

    function toggleGroupState() {
        var groupId = this.value - 0;

        if (this.checked) {
            contentPage.sendMessage({type: 'addAndEnableFiltersByGroupId', groupId: groupId});
        } else {
            contentPage.sendMessage({type: 'disableAntiBannerFiltersByGroupId', groupId: groupId});
        }
    }

    function updateAntiBannerFilters(e) {
        e.preventDefault();
        contentPage.sendMessage({type: 'checkAntiBannerFiltersUpdate'}, function () {
            //Empty
        });
    }

    function addCustomFilter(e) {
        e.preventDefault();

        document.location.hash = 'antibanner';
        renderCustomFilterPopup();
    }

    function removeCustomFilter(e) {
        e.preventDefault();

        var filterId = e.currentTarget.getAttribute('filterId');

        contentPage.sendMessage({
            type: 'removeAntiBannerFilter',
            filterId: filterId
        });

        var filterElement = getFilterElement(filterId);
        filterElement.parentNode.removeChild(filterElement);
    }

    function renderCustomFilterPopup() {
        var POPUP_ACTIVE_CLASS = 'option-popup__step--active';

        function closePopup() {
            document.querySelector('#add-custom-filter-popup').classList.remove('option-popup--active');
        }

        function clearActiveStep() {
            document.querySelector('#add-custom-filter-step-1').classList.remove(POPUP_ACTIVE_CLASS);
            document.querySelector('#add-custom-filter-step-2').classList.remove(POPUP_ACTIVE_CLASS);
            document.querySelector('#add-custom-filter-step-3').classList.remove(POPUP_ACTIVE_CLASS);
            document.querySelector('#add-custom-filter-step-4').classList.remove(POPUP_ACTIVE_CLASS);
        }

        function renderStepOne() {
            clearActiveStep();
            document.querySelector('#add-custom-filter-step-1').classList.add(POPUP_ACTIVE_CLASS);

            document.querySelector('#custom-filter-popup-url').focus();
        }

        function renderStepTwo() {
            clearActiveStep();
            document.querySelector('#add-custom-filter-step-2').classList.add(POPUP_ACTIVE_CLASS);
        }

        function renderStepThree() {
            clearActiveStep();
            document.querySelector('#add-custom-filter-step-3').classList.add(POPUP_ACTIVE_CLASS);
        }

        function renderStepFour(filter) {
            clearActiveStep();
            document.querySelector('#add-custom-filter-step-4').classList.add(POPUP_ACTIVE_CLASS);

            document.querySelector('#custom-filter-popup-added-title').textContent = filter.name;
            document.querySelector('#custom-filter-popup-added-desc').textContent = filter.description;
            document.querySelector('#custom-filter-popup-added-version').textContent = filter.version;
            document.querySelector('#custom-filter-popup-added-rules-count').textContent = filter.rulesCount;
            document.querySelector('#custom-filter-popup-added-homepage').textContent = filter.homepage;
            document.querySelector('#custom-filter-popup-added-homepage').setAttribute("href", filter.homepage);
            document.querySelector('#custom-filter-popup-added-url').textContent = filter.customUrl;
            document.querySelector('#custom-filter-popup-added-url').setAttribute("href", filter.customUrl);

            document.querySelector('#custom-filter-popup-added-back').addEventListener('click', renderStepOne);
            document.querySelector('#custom-filter-popup-added-subscribe').removeEventListener('click', onSubscribeClicked);
            document.querySelector('#custom-filter-popup-added-subscribe').addEventListener('click', onSubscribeClicked);

            document.querySelector('#custom-filter-popup-remove').addEventListener('click', function () {
                contentPage.sendMessage({
                    type: 'removeAntiBannerFilter',
                    filterId: filter.filterId
                });
                closePopup();
            });
        }

        function onSubscribeClicked() {
            contentPage.sendMessage({type: 'addAndEnableFilter', filterId: filter.filterId});
            closePopup();
        }

        document.querySelector('#add-custom-filter-popup').classList.add('option-popup--active');
        document.querySelector('.option-popup__cross').addEventListener('click', closePopup);
        document.querySelector('.custom-filter-popup-cancel').addEventListener('click', closePopup);

        document.querySelector('.custom-filter-popup-next').addEventListener('click', function (e) {
            e.preventDefault();

            var url = document.querySelector('#custom-filter-popup-url').value;
            contentPage.sendMessage({type: 'loadCustomFilterInfo', url: url}, function (filter) {
                if (filter) {
                    renderStepFour(filter);
                } else {
                    renderStepThree();
                }
            });

            renderStepTwo();
        });

        document.querySelector('.custom-filter-popup-try-again').addEventListener('click', renderStepOne);

        renderStepOne();
    }

    function setLastUpdatedTimeText(lastUpdateTime) {
        if (lastUpdateTime && lastUpdateTime > loadedFiltersInfo.lastUpdateTime) {
            loadedFiltersInfo.lastUpdateTime = lastUpdateTime;
        }

        var updateText = "";
        lastUpdateTime = loadedFiltersInfo.lastUpdateTime;
        if (lastUpdateTime) {
            lastUpdateTime = moment(lastUpdateTime);
            lastUpdateTime.locale(environmentOptions.Prefs.locale);
            updateText = lastUpdateTime.format("D MMMM YYYY HH:mm").toLowerCase();
            //TODO: localization (options_filter_version)
        }

        document.querySelector('#lastUpdateTime').textContent = updateText;
    }

    function updateRulesCountInfo(info) {
        var message = i18n.getMessage("options_antibanner_info", [String(info.rulesCount || 0)]);
        document.querySelector('#filtersRulesInfo').textContent = message;
    }

    function onFilterStateChanged(filter) {
        var filterId = filter.filterId;
        var enabled = filter.enabled;
        loadedFiltersInfo.updateEnabled(filter, enabled);
        updateCategoryFiltersInfo(filter.groupId);

        CheckboxUtils.updateCheckbox([getFilterCheckbox(filterId)], enabled);
    }

    function onFilterDownloadStarted(filter) {
        getCategoryElement(filter.groupId).querySelector('.preloader').classList.add('active');
        getFilterElement(filter.filterId).querySelector('.preloader').classList.add('active');
    }

    function onFilterDownloadFinished(filter) {
        getCategoryElement(filter.groupId).querySelector('.preloader').classList.remove('active');
        getFilterElement(filter.filterId).querySelector('.preloader').classList.remove('active');
        setLastUpdatedTimeText(filter.lastUpdateTime);
    }

    return {
        render: renderCategoriesAndFilters,
        updateRulesCountInfo: updateRulesCountInfo,
        onFilterStateChanged: onFilterStateChanged,
        onFilterDownloadStarted: onFilterDownloadStarted,
        onFilterDownloadFinished: onFilterDownloadFinished
    };
};

var SyncSettings = function (options) {
    'use strict';

    var syncStatus = options.syncStatusInfo;
    var currentProvider = options.syncStatusInfo.currentProvider;

    var unauthorizedBlock = document.querySelector('#unauthorizedBlock');
    var authorizedBlock = document.querySelector('#authorizedBlock');
    var signInButton = document.querySelector('#signInButton');
    var signOutButton = document.querySelector('#signOutButton');
    var startSyncButton = document.querySelector('#startSyncButton');
    var syncNowButton = document.querySelector('#syncNowButton');
    var lastSyncTimeInfo = document.querySelector('#lastSyncTimeInfo');
    var selectProviderButton = document.querySelector('#selectProviderButton');

    var providersDropdown = document.querySelector('#selectProviderDropdown');

    bindControls();

    function bindControls() {

        selectProviderButton.addEventListener('click', function () {
            providersDropdown.style.display = 'block';
        });

        signInButton.addEventListener('click', function (e) {
            e.preventDefault();
            if (currentProvider) {
                contentPage.sendMessage({
                    type: 'authSync',
                    provider: currentProvider.name
                });
            }
        });

        signOutButton.addEventListener('click', function (e) {
            e.preventDefault();
            if (currentProvider && currentProvider.isOAuthSupported) {
                contentPage.sendMessage({
                    type: 'dropAuthSync',
                    provider: currentProvider.name
                });
            } else {
                contentPage.sendMessage({type: 'toggleSync'});
            }
        });

        startSyncButton.addEventListener('click', function (e) {
            e.preventDefault();
            contentPage.sendMessage({type: 'toggleSync'});
        });

        syncNowButton.addEventListener('click', function (e) {
            e.preventDefault();
            updateSyncState();
            contentPage.sendMessage({type: 'syncNow'});
        });

        document.querySelector('#changeDeviceNameButton').addEventListener('click', function (e) {
            e.preventDefault();
            var deviceName = document.querySelector('#deviceNameInput').value;
            contentPage.sendMessage({
                type: 'syncChangeDeviceName',
                deviceName: deviceName
            });
        });

        document.querySelector('#adguardSelectProvider').addEventListener('click', onProviderSelected('ADGUARD_SYNC'));
        document.querySelector('#dropboxSelectProvider').addEventListener('click', onProviderSelected('DROPBOX'));
        document.querySelector('#browserStorageSelectProvider').addEventListener('click', onProviderSelected('BROWSER_SYNC'));

        document.querySelector('#sync-general-settings-checkbox').addEventListener('change', onSyncOptionsChanged);
        document.querySelector('#sync-filters-checkbox').addEventListener('change', onSyncOptionsChanged);
        document.querySelector('#sync-extension-specific-checkbox').addEventListener('change', onSyncOptionsChanged);
    }

    function onSyncOptionsChanged() {
        contentPage.sendMessage({
            type: 'setSyncOptions', options: {
                syncGeneral: document.querySelector('#sync-general-settings-checkbox').hasAttribute('checked'),
                syncFilters: document.querySelector('#sync-filters-checkbox').hasAttribute('checked'),
                syncExtensionSpecific: document.querySelector('#sync-extension-specific-checkbox').hasAttribute('checked')
            }
        });
    }

    function onProviderSelected(providerName) {
        return function (e) {
            e.preventDefault();
            providersDropdown.style.display = 'none';
            contentPage.sendMessage({type: 'setSyncProvider', provider: providerName}, function () {
                document.location.reload();
            });
        };
    }

    function renderSelectProviderBlock() {
        unauthorizedBlock.style.display = 'block';
        authorizedBlock.style.display = 'none';
        signInButton.style.display = 'none';
        startSyncButton.style.display = 'none';
    }

    function renderUnauthorizedBlock() {

        unauthorizedBlock.style.display = 'block';
        authorizedBlock.style.display = 'none';

        if (currentProvider.isOAuthSupported && !currentProvider.isAuthorized) {
            signInButton.style.display = 'block';
        } else {
            signInButton.style.display = 'none';
        }

        if (!syncStatus.enabled && currentProvider.isAuthorized) {
            startSyncButton.style.display = 'block';
        } else {
            startSyncButton.style.display = 'none';
        }

        selectProviderButton.textContent = currentProvider.title;
    }

    function renderAuthorizedBlock() {

        unauthorizedBlock.style.display = 'none';
        authorizedBlock.style.display = 'block';

        document.querySelector('#providerNameInfo').textContent = currentProvider.title;

        var manageAccountButton = document.querySelector('#manageAccountButton');
        var deviceNameBlock = document.querySelector('#deviceNameBlock');

        updateSyncState();

        if (currentProvider.isOAuthSupported && currentProvider.name === 'ADGUARD_SYNC') {
            manageAccountButton.style.display = 'block';
            deviceNameBlock.style.display = 'block';
            document.querySelector('#deviceNameInput').value = currentProvider.deviceName;
        } else {
            manageAccountButton.style.display = 'none';
            deviceNameBlock.style.display = 'none';
        }

        document.querySelector('#sync-general-settings-checkbox').setAttribute('checked', syncStatus.syncOptions.syncGeneral);
        document.querySelector('#sync-filters-checkbox').setAttribute('checked', syncStatus.syncOptions.syncFilters);
        document.querySelector('#sync-extension-specific-checkbox').setAttribute('checked', syncStatus.syncOptions.syncExtensionSpecific);
    }

    function renderSyncSettings() {

        if (!currentProvider) {
            renderSelectProviderBlock();
            return;
        }

        if (!currentProvider.isAuthorized || !syncStatus.enabled) {
            renderUnauthorizedBlock();
        } else {
            renderAuthorizedBlock();
        }

        var browserStorageSupported = syncStatus.providers.filter(function (p) {
            return p.name === 'BROWSER_SYNC';
        }).length > 0;

        if (!browserStorageSupported) {
            document.querySelector('#browserStorageSelectProvider').style.display = 'none';
        }

        if (currentProvider) {
            var activeClass = 'dropdown__item--active';

            switch (currentProvider.name) {
                case 'ADGUARD_SYNC':
                    document.querySelector('#adguardSelectProvider').classList.add(activeClass);
                    break;
                case 'DROPBOX':
                    document.querySelector('#dropboxSelectProvider').classList.add(activeClass);
                    break;
                case 'BROWSER_SYNC':
                    document.querySelector('#browserStorageSelectProvider').classList.add(activeClass);
                    break;
            }
        }
    }

    function updateSyncSettings(options) {
        syncStatus = options.status;
        currentProvider = options.status.currentProvider;
        renderSyncSettings();
    }

    function updateSyncState() {
        if (syncStatus.syncInProgress) {
            syncNowButton.setAttribute('disabled', 'disabled');
            syncNowButton.textContent = i18n.getMessage('sync_in_progress_button_text');
        } else {
            syncNowButton.removeAttribute('disabled');
            syncNowButton.textContent = i18n.getMessage('sync_now_button_text');
        }

        if (currentProvider) {
            var lastSyncTime = currentProvider.lastSyncTime;
            if (lastSyncTime) {
                lastSyncTimeInfo.textContent = new Date(parseInt(lastSyncTime)).toLocaleString();
            } else {
                lastSyncTimeInfo.textContent = i18n.getMessage('sync_last_sync_time_never_sync_text');
            }
        }
    }

    return {
        renderSyncSettings: renderSyncSettings,
        updateSyncSettings: updateSyncSettings
    };
};

var Settings = function () {
    'use strict';

    var Checkbox = function (id, property, options) {

        options = options || {};
        var negate = options.negate;
        var hidden = options.hidden;

        var element = document.querySelector(id);
        if (!hidden) {
            element.addEventListener('change', function () {
                contentPage.sendMessage({
                    type: 'changeUserSetting',
                    key: property,
                    value: negate ? !this.checked : this.checked
                });

                if (property === userSettings.names.DISABLE_SHOW_ADGUARD_PROMO_INFO) {
                    updateDisplayAdguardPromo(this.checked);
                }
            });
        }

        var render = function () {
            if (hidden) {
                element.closest('li').style.display = 'none';
                return;
            }
            var checked = userSettings.values[property];
            if (negate) {
                checked = !checked;
            }

            CheckboxUtils.updateCheckbox([element], checked);
        };

        return {
            render: render
        };
    };

    var checkboxes = [];
    checkboxes.push(new Checkbox('#safebrowsingEnabledCheckbox', userSettings.names.DISABLE_SAFEBROWSING, {negate: true}));
    checkboxes.push(new Checkbox('#sendSafebrowsingStatsCheckbox', userSettings.names.DISABLE_SEND_SAFEBROWSING_STATS, {negate: true}));
    checkboxes.push(new Checkbox('#autodetectFiltersCheckbox', userSettings.names.DISABLE_DETECT_FILTERS, {negate: true}));
    checkboxes.push(new Checkbox('#enableHitsCount', userSettings.names.DISABLE_COLLECT_HITS, {negate: true}));
    checkboxes.push(new Checkbox('#useOptimizedFilters', userSettings.names.USE_OPTIMIZED_FILTERS));
    checkboxes.push(new Checkbox('#showPageStatisticCheckbox', userSettings.names.DISABLE_SHOW_PAGE_STATS, {
        negate: true,
        hidden: environmentOptions.Prefs.mobile
    }));
    checkboxes.push(new Checkbox('#enableShowContextMenu', userSettings.names.DISABLE_SHOW_CONTEXT_MENU, {
        negate: true,
        hidden: false
    }));
    checkboxes.push(new Checkbox('#showInfoAboutAdguardFullVersion', userSettings.names.DISABLE_SHOW_ADGUARD_PROMO_INFO, {
        negate: true
    }));
    checkboxes.push(new Checkbox('#showAppUpdatedNotification', userSettings.names.DISABLE_SHOW_APP_UPDATED_NOTIFICATION, {
        negate: true
    }));

    var allowAcceptableAdsCheckbox = document.querySelector("#allowAcceptableAds");
    allowAcceptableAdsCheckbox.addEventListener('change', function () {
        if (this.checked) {
            contentPage.sendMessage({
                type: 'addAndEnableFilter',
                filterId: AntiBannerFiltersId.SEARCH_AND_SELF_PROMO_FILTER_ID
            });
        } else {
            contentPage.sendMessage({
                type: 'disableAntiBannerFilter',
                filterId: AntiBannerFiltersId.SEARCH_AND_SELF_PROMO_FILTER_ID
            });
        }
    });

    var render = function () {
        for (var i = 0; i < checkboxes.length; i++) {
            checkboxes[i].render();
        }

        CheckboxUtils.updateCheckbox([allowAcceptableAdsCheckbox], AntiBannerFiltersId.SEARCH_AND_SELF_PROMO_FILTER_ID in enabledFilters);
    };

    var showPopup = function (title, text) {
        contentPage.sendMessage({type: 'showAlertMessagePopup', title: title, text: text});
    };

    var importSettingsFile = function () {
        var input = document.createElement('input');
        input.type = 'file';
        var event = document.createEvent('HTMLEvents');
        event.initEvent('click', true, false);
        input.dispatchEvent(event);

        var onFileLoaded = function (content) {
            contentPage.sendMessage({type: 'applySettingsJson', json: content});
        };

        input.addEventListener('change', function () {
            var file = e.currentTarget.files[0];
            if (file) {
                var reader = new FileReader();
                reader.readAsText(file, "UTF-8");
                reader.onload = function (evt) {
                    onFileLoaded(evt.target.result);
                };
                reader.onerror = function (evt) {
                    showPopup(i18n.getMessage('options_popup_import_error_file_title'), i18n.getMessage('options_popup_import_error_file_description'));
                };
            }
        });
    };

    document.querySelector('#importSettingsFile').addEventListener('click', function (e) {
        e.preventDefault();
        importSettingsFile();
    }.bind(this));

    return {
        render: render,
        showPopup: showPopup
    };
};

var PageController = function () {
};

PageController.prototype = {

    SUBSCRIPTIONS_LIMIT: 9,

    init: function () {

        this._customizeText();
        this._bindEvents();
        this._render();

        CheckboxUtils.toggleCheckbox(document.querySelectorAll(".opt-state input[type=checkbox]"));

        // Initialize top menu
        TopMenu.init({
            onHashUpdated: function (tabId) {
                // Doing nothing
            }.bind(this)
        });

        //updateDisplayAdguardPromo(!userSettings.values[userSettings.names.DISABLE_SHOW_ADGUARD_PROMO_INFO]);
        //customizePopupFooter(environmentOptions.isMacOs);
    },

    onSettingsImported: function (success) {
        if (success) {
            this.settings.showPopup(i18n.getMessage('options_popup_import_success_title'), i18n.getMessage('options_popup_import_success_description'));

            var self = this;
            contentPage.sendMessage({type: 'initializeFrameScript'}, function (response) {
                userSettings = response.userSettings;
                enabledFilters = response.enabledFilters;
                requestFilterInfo = response.requestFilterInfo;

                self._render();
            });
        } else {
            this.settings.showPopup(i18n.getMessage('options_popup_import_error_title'), i18n.getMessage('options_popup_import_error_description'));
        }
    },

    _customizeText: function () {
        document.querySelectorAll('a.sp-table-row-info').forEach(function (a) {
            a.classList.add('question');
            a.textContent = '';
        });

        document.querySelectorAll('span.sp-table-row-info').forEach(function (element) {
            var li = element.closest('li');
            element.parentNode.removeChild(element);

            var state = li.querySelector('.opt-state');
            element.classList.add('desc');
            state.insertBefore(element, state.firstChild);
        });
    },

    _bindEvents: function () {

        this.resetStatsPopup = document.querySelector("#resetStatsPopup");
        this.tooManySubscriptionsEl = document.querySelector('#tooManySubscriptions');

        document.querySelector("#resetStats").addEventListener('click', this.onResetStatsClicked.bind(this));

        document.querySelector(".openExtensionStore").addEventListener('click', function (e) {
            e.preventDefault();
            contentPage.sendMessage({type: 'openExtensionStore'});
        });

        document.querySelector("#openLog").addEventListener('click', function (e) {
            e.preventDefault();
            contentPage.sendMessage({type: 'openFilteringLog'});
        });
    },

    _render: function () {

        var defaultWhitelistMode = userSettings.values[userSettings.names.DEFAULT_WHITE_LIST_MODE];

        if (environmentOptions.Prefs.mobile) {
            document.querySelector('#resetStats').style.display = 'none';
        }

        this.checkSubscriptionsCount();

        this.settings = new Settings();
        this.settings.render();

        // Initialize whitelist filter
        this.whiteListFilter = new WhiteListFilter({defaultWhiteListMode: defaultWhitelistMode});
        this.whiteListFilter.updateWhiteListDomains();

        // Initialize User filter
        this.userFilter = new UserFilter();
        this.userFilter.updateUserFilterRules();

        // Initialize AntiBanner filters
        this.antiBannerFilters = new AntiBannerFilters({rulesInfo: requestFilterInfo});
        this.antiBannerFilters.render();

        // Initialize sync tab
        this.syncSettings = new SyncSettings({syncStatusInfo: syncStatusInfo});
        this.syncSettings.renderSyncSettings();
    },

    allowAcceptableAdsChange: function () {
        if (this.checked) {
            contentPage.sendMessage({
                type: 'addAndEnableFilter',
                filterId: AntiBannerFiltersId.SEARCH_AND_SELF_PROMO_FILTER_ID
            });
        } else {
            contentPage.sendMessage({
                type: 'disableAntiBannerFilter',
                filterId: AntiBannerFiltersId.SEARCH_AND_SELF_PROMO_FILTER_ID
            });
        }
    },

    onResetStatsClicked: function (e) {
        e.preventDefault();
        contentPage.sendMessage({type: 'resetBlockedAdsCount'});
        this._onStatsReset();
    },

    _onStatsReset: function () {
        this.resetStatsPopup.style.display = 'block';
        if (this.closePopupTimeoutId) {
            clearTimeout(this.closePopupTimeoutId);
        }
        this.closePopupTimeoutId = setTimeout(function () {
            this.resetStatsPopup.style.display = 'none';
        }.bind(this), 4000);
    },

    checkSubscriptionsCount: function () {
        //TODO: Fix too many subscriptions warning
        //var enabledCount = this.subscriptionModalEl.querySelectorAll('input[name="modalFilterId"][checked="checked"]').length;

        // if (enabledCount >= this.SUBSCRIPTIONS_LIMIT) {
        //     this.tooManySubscriptionsEl.show();
        // } else {
        //     this.tooManySubscriptionsEl.hide();
        // }
    }
};

var userSettings;
var enabledFilters;
var environmentOptions;
var AntiBannerFiltersId;
var EventNotifierTypes;
var requestFilterInfo;
var syncStatusInfo;

/**
 * Initializes page
 */
var initPage = function (response) {

    userSettings = response.userSettings;
    enabledFilters = response.enabledFilters;
    environmentOptions = response.environmentOptions;
    requestFilterInfo = response.requestFilterInfo;
    syncStatusInfo = response.syncStatusInfo;

    AntiBannerFiltersId = response.constants.AntiBannerFiltersId;
    EventNotifierTypes = response.constants.EventNotifierTypes;

    var onDocumentReady = function() {

        var controller = new PageController();
        controller.init();

        var events = [
            EventNotifierTypes.FILTER_ENABLE_DISABLE,
            EventNotifierTypes.FILTER_ADD_REMOVE,
            EventNotifierTypes.START_DOWNLOAD_FILTER,
            EventNotifierTypes.SUCCESS_DOWNLOAD_FILTER,
            EventNotifierTypes.ERROR_DOWNLOAD_FILTER,
            EventNotifierTypes.UPDATE_USER_FILTER_RULES,
            EventNotifierTypes.UPDATE_WHITELIST_FILTER_RULES,
            EventNotifierTypes.REQUEST_FILTER_UPDATED,
            EventNotifierTypes.SYNC_STATUS_UPDATED,
            EventNotifierTypes.SETTINGS_UPDATED
        ];

        createEventListener(events, function (event, options) {
            switch (event) {
                case EventNotifierTypes.FILTER_ENABLE_DISABLE:
                    controller.checkSubscriptionsCount();
                    controller.antiBannerFilters.onFilterStateChanged(options);
                    break;
                case EventNotifierTypes.FILTER_ADD_REMOVE:
                    controller.antiBannerFilters.render();
                    break;
                case EventNotifierTypes.START_DOWNLOAD_FILTER:
                    controller.antiBannerFilters.onFilterDownloadStarted(options);
                    break;
                case EventNotifierTypes.SUCCESS_DOWNLOAD_FILTER:
                case EventNotifierTypes.ERROR_DOWNLOAD_FILTER:
                    controller.antiBannerFilters.onFilterDownloadFinished(options);
                    break;
                case EventNotifierTypes.UPDATE_USER_FILTER_RULES:
                    controller.userFilter.updateUserFilterRules();
                    controller.antiBannerFilters.updateRulesCountInfo(options);
                    break;
                case EventNotifierTypes.UPDATE_WHITELIST_FILTER_RULES:
                    controller.whiteListFilter.updateWhiteListDomains();
                    break;
                case EventNotifierTypes.REQUEST_FILTER_UPDATED:
                    controller.antiBannerFilters.updateRulesCountInfo(options);
                    break;
                case EventNotifierTypes.SYNC_STATUS_UPDATED:
                    controller.syncSettings.updateSyncSettings(options);
                    break;
                case EventNotifierTypes.SETTINGS_UPDATED:
                    controller.onSettingsImported(options);
                    break;
            }
        });
    };

    if (document.attachEvent ? document.readyState === "complete" : document.readyState !== "loading") {
        onDocumentReady();
    } else {
        document.addEventListener('DOMContentLoaded', onDocumentReady);
    }
};

contentPage.sendMessage({type: 'initializeFrameScript'}, initPage);<|MERGE_RESOLUTION|>--- conflicted
+++ resolved
@@ -32,7 +32,16 @@
         };
     },
 
-<<<<<<< HEAD
+    escapeRegExp: (function () {
+        var matchOperatorsRe = /[|\\{}()[\]^$+*?.]/g;
+        return function (str) {
+            if (typeof str !== 'string') {
+                throw new TypeError('Expected a string');
+            }
+            return str.replace(matchOperatorsRe, '\\$&');
+        };
+    })(),
+
     importFromFileIntoEditor: function importFromFileIntoEditor(editor) {
         return function (event) {
             const fileInput = event.target;
@@ -53,17 +62,6 @@
             }
         };
     },
-=======
-    escapeRegExp: (function () {
-        var matchOperatorsRe = /[|\\{}()[\]^$+*?.]/g;
-        return function (str) {
-            if (typeof str !== 'string') {
-                throw new TypeError('Expected a string');
-            }
-            return str.replace(matchOperatorsRe, '\\$&');
-        };
-    })(),
->>>>>>> 0cf4c9f6
 };
 
 var TopMenu = (function () {
