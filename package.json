--- conflicted
+++ resolved
@@ -1,10 +1,6 @@
 {
   "name": "browser-extension",
-<<<<<<< HEAD
   "version": "3.0.0",
-=======
-  "version": "2.10.1",
->>>>>>> b79130ed
   "description": "AdGuard Extension",
   "scripts": {
     "dev": "NODE_ENV=dev gulp buildDev --require babel-register --gulpfile tasks",
