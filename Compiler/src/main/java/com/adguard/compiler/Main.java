/**
 * This file is part of Adguard Browser Extension (https://github.com/AdguardTeam/AdguardBrowserExtension).
 * <p/>
 * Adguard Browser Extension is free software: you can redistribute it and/or modify
 * it under the terms of the GNU Lesser General Public License as published by
 * the Free Software Foundation, either version 3 of the License, or
 * (at your option) any later version.
 * <p/>
 * Adguard Browser Extension is distributed in the hope that it will be useful,
 * but WITHOUT ANY WARRANTY; without even the implied warranty of
 * MERCHANTABILITY or FITNESS FOR A PARTICULAR PURPOSE.  See the
 * GNU Lesser General Public License for more details.
 * <p/>
 * You should have received a copy of the GNU Lesser General Public License
 * along with Adguard Browser Extension.  If not, see <http://www.gnu.org/licenses/>.
 */
package com.adguard.compiler;

import org.apache.commons.io.FileUtils;
import org.apache.commons.lang.StringUtils;
import org.apache.log4j.Logger;

import javax.net.ssl.*;
import java.io.File;
import java.security.KeyManagementException;
import java.security.NoSuchAlgorithmException;
import java.security.cert.X509Certificate;
import java.util.Set;

public class Main {

	private static Logger log = Logger.getLogger(Main.class);

	private static final String CRX_MAKE_PATH = "../scripts/chrome/crxmake.sh";
	private static final String ZIP_MAKE_PATH = "../scripts/chrome/zipmake.sh";
	private static final String XPI_MAKE_PATH = "../scripts/firefox/xpimake.sh";
	private static final File CHROME_CERT_FILE = new File("../certificate.pem");

	private static final String PACK_METHOD_ZIP = "zip";
	private static final String PACK_METHOD_CRX = "crx";
	private static final String PACK_METHOD_XPI = "xpi";

	/**
	 * Script for building extension
	 *
	 * @param args Arguments
	 * @throws Exception
	 */
	public static void main(String[] args) throws Exception {

		disableSslValidation();

		String sourcePath = getParamValue(args, "--source", "../../Extension");
		String destPath = getParamValue(args, "--dest", "../../Build");

		//final build name
		String buildName = getParamValue(args, "--name", null);

		//version
		String version = getParamValue(args, "--version", null);

		//build branch
		String branch = getParamValue(args, "--branch", null);

		//browser
		String configBrowser = getParamValue(args, "--browser", null);
		Browser browser = Browser.getByName(configBrowser);

		//download filters before build
		boolean updateFilters = Boolean.valueOf(getParamValue(args, "--update-filters", "false"));

		//update url for extension
		String updateUrl = getParamValue(args, "--update-url", null);

		//safari extension id
		String extensionId = getParamValue(args, "--extensionId", null);

		//pack method
		String packMethod = getParamValue(args, "--pack", null);

		if (!validateParameters(sourcePath, buildName, version, extensionId, configBrowser, packMethod)) {
			System.exit(-1);
		}

		File source = new File(sourcePath);

		buildName = getBuildName(buildName, browser, version);
		File dest = new File(destPath, buildName);

		if (updateFilters) {
			FilterUtils.updateGroupsAndFiltersMetadata(source);
			FilterUtils.updateLocalFilters(source);
		}

		Set<String> scriptRules = FilterUtils.getScriptRules(source);

		File buildResult = createBuild(source, dest, scriptRules, extensionId, updateUrl, browser, version, branch);

		if (updateFilters && (browser == Browser.SAFARI || browser == Browser.SAFARI_NEW)) {
			FilterUtils.loadEnglishFilterForSafari(new File(buildResult, "filters"));
		}

		if (updateFilters && browser == Browser.SAFARI_NEW) {
			FilterUtils.loadMobileSafariFilter(new File(buildResult, "filters"));
		}

		File packedFile = null;
		if (packMethod != null) {
			if (PACK_METHOD_ZIP.equals(packMethod)) {
				packedFile = PackageUtils.createZip(ZIP_MAKE_PATH, buildResult);
				FileUtils.deleteQuietly(buildResult);
			} else if (PACK_METHOD_CRX.equals(packMethod)) {
				packedFile = PackageUtils.createCrx(CRX_MAKE_PATH, buildResult, CHROME_CERT_FILE);
				FileUtils.deleteQuietly(buildResult);
			} else if (PACK_METHOD_XPI.equals(packMethod)) {
				packedFile = PackageUtils.createXpi(XPI_MAKE_PATH, buildResult, "adguard-adblocker");
				FileUtils.deleteQuietly(buildResult);
			}
		}

		log.info("Build created. Version: " + version);
		if (packedFile != null) {
			log.info("File: " + packedFile.getName());
		} else {
			log.info("File: " + buildResult.getName());
		}
		if (extensionId != null) {
			log.info("ExtensionId: " + extensionId);
		}
		log.info("Browser: " + browser);
		if (updateUrl != null) {
			log.info("UpdateUrl: " + updateUrl);
		}
	}

	private static boolean validateParameters(String sourcePath, String buildName, String version, String extensionId, String configBrowser, String packMethod) {

		if (buildName == null) {
			log.error("Name is required");
			return false;
		}

		if (version == null) {
			log.error("Version is required");
			return false;
		}

		Browser browser = Browser.getByName(configBrowser);
		if (browser == null) {
			log.error("Unknown browser: " + configBrowser);
			return false;
		}

		if (!validatePackMethod(browser, packMethod)) {
			return false;
		}

		File source = new File(sourcePath);
		if (!source.exists()) {
			log.error("Source path '" + source.getAbsolutePath() + "' not found");
			return false;
		}

		if (extensionId == null && (browser == Browser.SAFARI || browser == Browser.SAFARI_NEW)) {
			log.error("Set --extensionId for Safari build");
			return false;
		}

		if (extensionId == null && (browser == Browser.FIREFOX || browser == Browser.FIREFOX_LEGACY)) {
			log.error("Set --extensionId for Safari build");
			return false;
		}

		return true;
	}

	/**
	 * Builds extension
	 *
	 * @param source             Source path
	 * @param dest               Destination folder
	 * @param scriptRules List of javascript injection rules.
	 *                           For AMO and addons.opera.com we embed all
	 *                           js rules into the extension and do not update them
	 *                           from remote server.
	 * @param extensionId        Extension identifier (Use for safari)
	 * @param updateUrl          Add to manifest update url.
	 *                           Otherwise - do not add it.
	 *                           All extension stores have their own update channels so
	 *                           we shouldn't add update channel to the manifest.
	 * @param browser            Browser type
	 * @param version            Build version
	 * @param branch             Build branch
	 * @return Path to build result
	 * @throws Exception
	 */
	private static File createBuild(File source, File dest,
									Set<String> scriptRules,
									String extensionId, String updateUrl, Browser browser, String version, String branch) throws Exception {

		if (dest.exists()) {
			log.debug("Removed previous build: " + dest.getName());
			FileUtils.deleteQuietly(dest);
		}

		FileUtil.copyFiles(source, dest, browser);

<<<<<<< HEAD
		SettingUtils.writeMessageIdsToFile(dest, LocaleUtils.getMessageIds(source));
		SettingUtils.writeLocalScriptRulesToFile(dest, useLocalScriptRules, filtersScriptRules);
=======
		SettingUtils.writeLocalScriptRulesToFile(dest, scriptRules);
>>>>>>> 824f09dc

		String extensionNamePostfix = "";
		if (StringUtils.isNotEmpty(branch)) {
			extensionNamePostfix = " (" + StringUtils.capitalize(branch) + ")";
		}

		SettingUtils.updateManifestFile(dest, browser, version, extensionId, updateUrl, extensionNamePostfix);

		if (browser == Browser.CHROMIUM) {
			LocaleUtils.updateExtensionNameForChromeLocales(dest, extensionNamePostfix);
		}

		if (browser == Browser.FIREFOX || browser == Browser.FIREFOX_LEGACY) {
			LocaleUtils.writeLocalesToFirefoxInstallRdf(dest, extensionNamePostfix);
		}

		return dest;
	}

	private static boolean validatePackMethod(Browser browser, String packMethod) {
		if (packMethod == null) {
			return true;
		}
		switch (browser) {
			case CHROMIUM:
				if (!PACK_METHOD_CRX.equals(packMethod) && !PACK_METHOD_ZIP.equals(packMethod)) {
					log.error("Chrome support only crx and zip pack methods");
					return false;
				}
				if (PACK_METHOD_CRX.equals(packMethod) && !CHROME_CERT_FILE.exists()) {
					log.error("Chrome cert file " + CHROME_CERT_FILE + " not found");
					return false;
				}
				return true;
			case SAFARI:
			case SAFARI_NEW:
				log.error("Safari doesn't support pack methods. Pack extension manually.");
				return false;
			case FIREFOX:
			case FIREFOX_LEGACY:
				if (!PACK_METHOD_XPI.equals(packMethod)) {
					log.error("Firefox support only xpi pack methods");
					return false;
				}
				return true;
		}
		return true;
	}

	private static String getBuildName(String buildName, Browser browser, String version) {
		String result = buildName + "-" + version;
		if (browser == Browser.SAFARI || browser == Browser.SAFARI_NEW) {
			result += ".safariextension";
		}
		return result;
	}

	private static String getParamValue(String[] args, String paramName, String defaultValue) {
		if (args == null) {
			return defaultValue;
		}
		for (String arg : args) {
			if (arg.startsWith(paramName)) {
				return arg.replaceFirst(paramName + "=", "");
			}
		}

		return defaultValue;
	}

	/**
	 * Disable SSL validation (it may work wrong sometimes)
	 *
	 * @throws NoSuchAlgorithmException
	 * @throws KeyManagementException
	 */
	private static void disableSslValidation() throws NoSuchAlgorithmException, KeyManagementException {
		// Create a trust manager that does not validate certificate chains
		TrustManager[] trustAllCerts = new TrustManager[]{new X509TrustManager() {
			public java.security.cert.X509Certificate[] getAcceptedIssuers() {
				return null;
			}

			public void checkClientTrusted(X509Certificate[] certs, String authType) {
			}

			public void checkServerTrusted(X509Certificate[] certs, String authType) {
			}
		}
		};

		// Install the all-trusting trust manager
		SSLContext sc = SSLContext.getInstance("SSL");
		sc.init(null, trustAllCerts, new java.security.SecureRandom());
		HttpsURLConnection.setDefaultSSLSocketFactory(sc.getSocketFactory());

		// Create all-trusting host name verifier
		HostnameVerifier allHostsValid = new HostnameVerifier() {
			public boolean verify(String hostname, SSLSession session) {
				return true;
			}
		};

		// Install the all-trusting host verifier
		HttpsURLConnection.setDefaultHostnameVerifier(allHostsValid);
	}
}
<|MERGE_RESOLUTION|>--- conflicted
+++ resolved
@@ -1,320 +1,316 @@
-/**
- * This file is part of Adguard Browser Extension (https://github.com/AdguardTeam/AdguardBrowserExtension).
- * <p/>
- * Adguard Browser Extension is free software: you can redistribute it and/or modify
- * it under the terms of the GNU Lesser General Public License as published by
- * the Free Software Foundation, either version 3 of the License, or
- * (at your option) any later version.
- * <p/>
- * Adguard Browser Extension is distributed in the hope that it will be useful,
- * but WITHOUT ANY WARRANTY; without even the implied warranty of
- * MERCHANTABILITY or FITNESS FOR A PARTICULAR PURPOSE.  See the
- * GNU Lesser General Public License for more details.
- * <p/>
- * You should have received a copy of the GNU Lesser General Public License
- * along with Adguard Browser Extension.  If not, see <http://www.gnu.org/licenses/>.
- */
-package com.adguard.compiler;
-
-import org.apache.commons.io.FileUtils;
-import org.apache.commons.lang.StringUtils;
-import org.apache.log4j.Logger;
-
-import javax.net.ssl.*;
-import java.io.File;
-import java.security.KeyManagementException;
-import java.security.NoSuchAlgorithmException;
-import java.security.cert.X509Certificate;
-import java.util.Set;
-
-public class Main {
-
-	private static Logger log = Logger.getLogger(Main.class);
-
-	private static final String CRX_MAKE_PATH = "../scripts/chrome/crxmake.sh";
-	private static final String ZIP_MAKE_PATH = "../scripts/chrome/zipmake.sh";
-	private static final String XPI_MAKE_PATH = "../scripts/firefox/xpimake.sh";
-	private static final File CHROME_CERT_FILE = new File("../certificate.pem");
-
-	private static final String PACK_METHOD_ZIP = "zip";
-	private static final String PACK_METHOD_CRX = "crx";
-	private static final String PACK_METHOD_XPI = "xpi";
-
-	/**
-	 * Script for building extension
-	 *
-	 * @param args Arguments
-	 * @throws Exception
-	 */
-	public static void main(String[] args) throws Exception {
-
-		disableSslValidation();
-
-		String sourcePath = getParamValue(args, "--source", "../../Extension");
-		String destPath = getParamValue(args, "--dest", "../../Build");
-
-		//final build name
-		String buildName = getParamValue(args, "--name", null);
-
-		//version
-		String version = getParamValue(args, "--version", null);
-
-		//build branch
-		String branch = getParamValue(args, "--branch", null);
-
-		//browser
-		String configBrowser = getParamValue(args, "--browser", null);
-		Browser browser = Browser.getByName(configBrowser);
-
-		//download filters before build
-		boolean updateFilters = Boolean.valueOf(getParamValue(args, "--update-filters", "false"));
-
-		//update url for extension
-		String updateUrl = getParamValue(args, "--update-url", null);
-
-		//safari extension id
-		String extensionId = getParamValue(args, "--extensionId", null);
-
-		//pack method
-		String packMethod = getParamValue(args, "--pack", null);
-
-		if (!validateParameters(sourcePath, buildName, version, extensionId, configBrowser, packMethod)) {
-			System.exit(-1);
-		}
-
-		File source = new File(sourcePath);
-
-		buildName = getBuildName(buildName, browser, version);
-		File dest = new File(destPath, buildName);
-
-		if (updateFilters) {
-			FilterUtils.updateGroupsAndFiltersMetadata(source);
-			FilterUtils.updateLocalFilters(source);
-		}
-
-		Set<String> scriptRules = FilterUtils.getScriptRules(source);
-
-		File buildResult = createBuild(source, dest, scriptRules, extensionId, updateUrl, browser, version, branch);
-
-		if (updateFilters && (browser == Browser.SAFARI || browser == Browser.SAFARI_NEW)) {
-			FilterUtils.loadEnglishFilterForSafari(new File(buildResult, "filters"));
-		}
-
-		if (updateFilters && browser == Browser.SAFARI_NEW) {
-			FilterUtils.loadMobileSafariFilter(new File(buildResult, "filters"));
-		}
-
-		File packedFile = null;
-		if (packMethod != null) {
-			if (PACK_METHOD_ZIP.equals(packMethod)) {
-				packedFile = PackageUtils.createZip(ZIP_MAKE_PATH, buildResult);
-				FileUtils.deleteQuietly(buildResult);
-			} else if (PACK_METHOD_CRX.equals(packMethod)) {
-				packedFile = PackageUtils.createCrx(CRX_MAKE_PATH, buildResult, CHROME_CERT_FILE);
-				FileUtils.deleteQuietly(buildResult);
-			} else if (PACK_METHOD_XPI.equals(packMethod)) {
-				packedFile = PackageUtils.createXpi(XPI_MAKE_PATH, buildResult, "adguard-adblocker");
-				FileUtils.deleteQuietly(buildResult);
-			}
-		}
-
-		log.info("Build created. Version: " + version);
-		if (packedFile != null) {
-			log.info("File: " + packedFile.getName());
-		} else {
-			log.info("File: " + buildResult.getName());
-		}
-		if (extensionId != null) {
-			log.info("ExtensionId: " + extensionId);
-		}
-		log.info("Browser: " + browser);
-		if (updateUrl != null) {
-			log.info("UpdateUrl: " + updateUrl);
-		}
-	}
-
-	private static boolean validateParameters(String sourcePath, String buildName, String version, String extensionId, String configBrowser, String packMethod) {
-
-		if (buildName == null) {
-			log.error("Name is required");
-			return false;
-		}
-
-		if (version == null) {
-			log.error("Version is required");
-			return false;
-		}
-
-		Browser browser = Browser.getByName(configBrowser);
-		if (browser == null) {
-			log.error("Unknown browser: " + configBrowser);
-			return false;
-		}
-
-		if (!validatePackMethod(browser, packMethod)) {
-			return false;
-		}
-
-		File source = new File(sourcePath);
-		if (!source.exists()) {
-			log.error("Source path '" + source.getAbsolutePath() + "' not found");
-			return false;
-		}
-
-		if (extensionId == null && (browser == Browser.SAFARI || browser == Browser.SAFARI_NEW)) {
-			log.error("Set --extensionId for Safari build");
-			return false;
-		}
-
-		if (extensionId == null && (browser == Browser.FIREFOX || browser == Browser.FIREFOX_LEGACY)) {
-			log.error("Set --extensionId for Safari build");
-			return false;
-		}
-
-		return true;
-	}
-
-	/**
-	 * Builds extension
-	 *
-	 * @param source             Source path
-	 * @param dest               Destination folder
-	 * @param scriptRules List of javascript injection rules.
-	 *                           For AMO and addons.opera.com we embed all
-	 *                           js rules into the extension and do not update them
-	 *                           from remote server.
-	 * @param extensionId        Extension identifier (Use for safari)
-	 * @param updateUrl          Add to manifest update url.
-	 *                           Otherwise - do not add it.
-	 *                           All extension stores have their own update channels so
-	 *                           we shouldn't add update channel to the manifest.
-	 * @param browser            Browser type
-	 * @param version            Build version
-	 * @param branch             Build branch
-	 * @return Path to build result
-	 * @throws Exception
-	 */
-	private static File createBuild(File source, File dest,
-									Set<String> scriptRules,
-									String extensionId, String updateUrl, Browser browser, String version, String branch) throws Exception {
-
-		if (dest.exists()) {
-			log.debug("Removed previous build: " + dest.getName());
-			FileUtils.deleteQuietly(dest);
-		}
-
-		FileUtil.copyFiles(source, dest, browser);
-
-<<<<<<< HEAD
-		SettingUtils.writeMessageIdsToFile(dest, LocaleUtils.getMessageIds(source));
-		SettingUtils.writeLocalScriptRulesToFile(dest, useLocalScriptRules, filtersScriptRules);
-=======
-		SettingUtils.writeLocalScriptRulesToFile(dest, scriptRules);
->>>>>>> 824f09dc
-
-		String extensionNamePostfix = "";
-		if (StringUtils.isNotEmpty(branch)) {
-			extensionNamePostfix = " (" + StringUtils.capitalize(branch) + ")";
-		}
-
-		SettingUtils.updateManifestFile(dest, browser, version, extensionId, updateUrl, extensionNamePostfix);
-
-		if (browser == Browser.CHROMIUM) {
-			LocaleUtils.updateExtensionNameForChromeLocales(dest, extensionNamePostfix);
-		}
-
-		if (browser == Browser.FIREFOX || browser == Browser.FIREFOX_LEGACY) {
-			LocaleUtils.writeLocalesToFirefoxInstallRdf(dest, extensionNamePostfix);
-		}
-
-		return dest;
-	}
-
-	private static boolean validatePackMethod(Browser browser, String packMethod) {
-		if (packMethod == null) {
-			return true;
-		}
-		switch (browser) {
-			case CHROMIUM:
-				if (!PACK_METHOD_CRX.equals(packMethod) && !PACK_METHOD_ZIP.equals(packMethod)) {
-					log.error("Chrome support only crx and zip pack methods");
-					return false;
-				}
-				if (PACK_METHOD_CRX.equals(packMethod) && !CHROME_CERT_FILE.exists()) {
-					log.error("Chrome cert file " + CHROME_CERT_FILE + " not found");
-					return false;
-				}
-				return true;
-			case SAFARI:
-			case SAFARI_NEW:
-				log.error("Safari doesn't support pack methods. Pack extension manually.");
-				return false;
-			case FIREFOX:
-			case FIREFOX_LEGACY:
-				if (!PACK_METHOD_XPI.equals(packMethod)) {
-					log.error("Firefox support only xpi pack methods");
-					return false;
-				}
-				return true;
-		}
-		return true;
-	}
-
-	private static String getBuildName(String buildName, Browser browser, String version) {
-		String result = buildName + "-" + version;
-		if (browser == Browser.SAFARI || browser == Browser.SAFARI_NEW) {
-			result += ".safariextension";
-		}
-		return result;
-	}
-
-	private static String getParamValue(String[] args, String paramName, String defaultValue) {
-		if (args == null) {
-			return defaultValue;
-		}
-		for (String arg : args) {
-			if (arg.startsWith(paramName)) {
-				return arg.replaceFirst(paramName + "=", "");
-			}
-		}
-
-		return defaultValue;
-	}
-
-	/**
-	 * Disable SSL validation (it may work wrong sometimes)
-	 *
-	 * @throws NoSuchAlgorithmException
-	 * @throws KeyManagementException
-	 */
-	private static void disableSslValidation() throws NoSuchAlgorithmException, KeyManagementException {
-		// Create a trust manager that does not validate certificate chains
-		TrustManager[] trustAllCerts = new TrustManager[]{new X509TrustManager() {
-			public java.security.cert.X509Certificate[] getAcceptedIssuers() {
-				return null;
-			}
-
-			public void checkClientTrusted(X509Certificate[] certs, String authType) {
-			}
-
-			public void checkServerTrusted(X509Certificate[] certs, String authType) {
-			}
-		}
-		};
-
-		// Install the all-trusting trust manager
-		SSLContext sc = SSLContext.getInstance("SSL");
-		sc.init(null, trustAllCerts, new java.security.SecureRandom());
-		HttpsURLConnection.setDefaultSSLSocketFactory(sc.getSocketFactory());
-
-		// Create all-trusting host name verifier
-		HostnameVerifier allHostsValid = new HostnameVerifier() {
-			public boolean verify(String hostname, SSLSession session) {
-				return true;
-			}
-		};
-
-		// Install the all-trusting host verifier
-		HttpsURLConnection.setDefaultHostnameVerifier(allHostsValid);
-	}
-}
+/**
+ * This file is part of Adguard Browser Extension (https://github.com/AdguardTeam/AdguardBrowserExtension).
+ * <p/>
+ * Adguard Browser Extension is free software: you can redistribute it and/or modify
+ * it under the terms of the GNU Lesser General Public License as published by
+ * the Free Software Foundation, either version 3 of the License, or
+ * (at your option) any later version.
+ * <p/>
+ * Adguard Browser Extension is distributed in the hope that it will be useful,
+ * but WITHOUT ANY WARRANTY; without even the implied warranty of
+ * MERCHANTABILITY or FITNESS FOR A PARTICULAR PURPOSE.  See the
+ * GNU Lesser General Public License for more details.
+ * <p/>
+ * You should have received a copy of the GNU Lesser General Public License
+ * along with Adguard Browser Extension.  If not, see <http://www.gnu.org/licenses/>.
+ */
+package com.adguard.compiler;
+
+import org.apache.commons.io.FileUtils;
+import org.apache.commons.lang.StringUtils;
+import org.apache.log4j.Logger;
+
+import javax.net.ssl.*;
+import java.io.File;
+import java.security.KeyManagementException;
+import java.security.NoSuchAlgorithmException;
+import java.security.cert.X509Certificate;
+import java.util.Set;
+
+public class Main {
+
+	private static Logger log = Logger.getLogger(Main.class);
+
+	private static final String CRX_MAKE_PATH = "../scripts/chrome/crxmake.sh";
+	private static final String ZIP_MAKE_PATH = "../scripts/chrome/zipmake.sh";
+	private static final String XPI_MAKE_PATH = "../scripts/firefox/xpimake.sh";
+	private static final File CHROME_CERT_FILE = new File("../certificate.pem");
+
+	private static final String PACK_METHOD_ZIP = "zip";
+	private static final String PACK_METHOD_CRX = "crx";
+	private static final String PACK_METHOD_XPI = "xpi";
+
+	/**
+	 * Script for building extension
+	 *
+	 * @param args Arguments
+	 * @throws Exception
+	 */
+	public static void main(String[] args) throws Exception {
+
+		disableSslValidation();
+
+		String sourcePath = getParamValue(args, "--source", "../../Extension");
+		String destPath = getParamValue(args, "--dest", "../../Build");
+
+		//final build name
+		String buildName = getParamValue(args, "--name", null);
+
+		//version
+		String version = getParamValue(args, "--version", null);
+
+		//build branch
+		String branch = getParamValue(args, "--branch", null);
+
+		//browser
+		String configBrowser = getParamValue(args, "--browser", null);
+		Browser browser = Browser.getByName(configBrowser);
+
+		//download filters before build
+		boolean updateFilters = Boolean.valueOf(getParamValue(args, "--update-filters", "false"));
+
+		//update url for extension
+		String updateUrl = getParamValue(args, "--update-url", null);
+
+		//safari extension id
+		String extensionId = getParamValue(args, "--extensionId", null);
+
+		//pack method
+		String packMethod = getParamValue(args, "--pack", null);
+
+		if (!validateParameters(sourcePath, buildName, version, extensionId, configBrowser, packMethod)) {
+			System.exit(-1);
+		}
+
+		File source = new File(sourcePath);
+
+		buildName = getBuildName(buildName, browser, version);
+		File dest = new File(destPath, buildName);
+
+		if (updateFilters) {
+			FilterUtils.updateGroupsAndFiltersMetadata(source);
+			FilterUtils.updateLocalFilters(source);
+		}
+
+		Set<String> scriptRules = FilterUtils.getScriptRules(source);
+
+		File buildResult = createBuild(source, dest, scriptRules, extensionId, updateUrl, browser, version, branch);
+
+		if (updateFilters && (browser == Browser.SAFARI || browser == Browser.SAFARI_NEW)) {
+			FilterUtils.loadEnglishFilterForSafari(new File(buildResult, "filters"));
+		}
+
+		if (updateFilters && browser == Browser.SAFARI_NEW) {
+			FilterUtils.loadMobileSafariFilter(new File(buildResult, "filters"));
+		}
+
+		File packedFile = null;
+		if (packMethod != null) {
+			if (PACK_METHOD_ZIP.equals(packMethod)) {
+				packedFile = PackageUtils.createZip(ZIP_MAKE_PATH, buildResult);
+				FileUtils.deleteQuietly(buildResult);
+			} else if (PACK_METHOD_CRX.equals(packMethod)) {
+				packedFile = PackageUtils.createCrx(CRX_MAKE_PATH, buildResult, CHROME_CERT_FILE);
+				FileUtils.deleteQuietly(buildResult);
+			} else if (PACK_METHOD_XPI.equals(packMethod)) {
+				packedFile = PackageUtils.createXpi(XPI_MAKE_PATH, buildResult, "adguard-adblocker");
+				FileUtils.deleteQuietly(buildResult);
+			}
+		}
+
+		log.info("Build created. Version: " + version);
+		if (packedFile != null) {
+			log.info("File: " + packedFile.getName());
+		} else {
+			log.info("File: " + buildResult.getName());
+		}
+		if (extensionId != null) {
+			log.info("ExtensionId: " + extensionId);
+		}
+		log.info("Browser: " + browser);
+		if (updateUrl != null) {
+			log.info("UpdateUrl: " + updateUrl);
+		}
+	}
+
+	private static boolean validateParameters(String sourcePath, String buildName, String version, String extensionId, String configBrowser, String packMethod) {
+
+		if (buildName == null) {
+			log.error("Name is required");
+			return false;
+		}
+
+		if (version == null) {
+			log.error("Version is required");
+			return false;
+		}
+
+		Browser browser = Browser.getByName(configBrowser);
+		if (browser == null) {
+			log.error("Unknown browser: " + configBrowser);
+			return false;
+		}
+
+		if (!validatePackMethod(browser, packMethod)) {
+			return false;
+		}
+
+		File source = new File(sourcePath);
+		if (!source.exists()) {
+			log.error("Source path '" + source.getAbsolutePath() + "' not found");
+			return false;
+		}
+
+		if (extensionId == null && (browser == Browser.SAFARI || browser == Browser.SAFARI_NEW)) {
+			log.error("Set --extensionId for Safari build");
+			return false;
+		}
+
+		if (extensionId == null && (browser == Browser.FIREFOX || browser == Browser.FIREFOX_LEGACY)) {
+			log.error("Set --extensionId for Safari build");
+			return false;
+		}
+
+		return true;
+	}
+
+	/**
+	 * Builds extension
+	 *
+	 * @param source             Source path
+	 * @param dest               Destination folder
+	 * @param scriptRules List of javascript injection rules.
+	 *                           For AMO and addons.opera.com we embed all
+	 *                           js rules into the extension and do not update them
+	 *                           from remote server.
+	 * @param extensionId        Extension identifier (Use for safari)
+	 * @param updateUrl          Add to manifest update url.
+	 *                           Otherwise - do not add it.
+	 *                           All extension stores have their own update channels so
+	 *                           we shouldn't add update channel to the manifest.
+	 * @param browser            Browser type
+	 * @param version            Build version
+	 * @param branch             Build branch
+	 * @return Path to build result
+	 * @throws Exception
+	 */
+	private static File createBuild(File source, File dest,
+									Set<String> scriptRules,
+									String extensionId, String updateUrl, Browser browser, String version, String branch) throws Exception {
+
+		if (dest.exists()) {
+			log.debug("Removed previous build: " + dest.getName());
+			FileUtils.deleteQuietly(dest);
+		}
+
+		FileUtil.copyFiles(source, dest, browser);
+
+		SettingUtils.writeMessageIdsToFile(dest, LocaleUtils.getMessageIds(source));
+		SettingUtils.writeLocalScriptRulesToFile(dest, scriptRules);
+
+		String extensionNamePostfix = "";
+		if (StringUtils.isNotEmpty(branch)) {
+			extensionNamePostfix = " (" + StringUtils.capitalize(branch) + ")";
+		}
+
+		SettingUtils.updateManifestFile(dest, browser, version, extensionId, updateUrl, extensionNamePostfix);
+
+		if (browser == Browser.CHROMIUM) {
+			LocaleUtils.updateExtensionNameForChromeLocales(dest, extensionNamePostfix);
+		}
+
+		if (browser == Browser.FIREFOX || browser == Browser.FIREFOX_LEGACY) {
+			LocaleUtils.writeLocalesToFirefoxInstallRdf(dest, extensionNamePostfix);
+		}
+
+		return dest;
+	}
+
+	private static boolean validatePackMethod(Browser browser, String packMethod) {
+		if (packMethod == null) {
+			return true;
+		}
+		switch (browser) {
+			case CHROMIUM:
+				if (!PACK_METHOD_CRX.equals(packMethod) && !PACK_METHOD_ZIP.equals(packMethod)) {
+					log.error("Chrome support only crx and zip pack methods");
+					return false;
+				}
+				if (PACK_METHOD_CRX.equals(packMethod) && !CHROME_CERT_FILE.exists()) {
+					log.error("Chrome cert file " + CHROME_CERT_FILE + " not found");
+					return false;
+				}
+				return true;
+			case SAFARI:
+			case SAFARI_NEW:
+				log.error("Safari doesn't support pack methods. Pack extension manually.");
+				return false;
+			case FIREFOX:
+			case FIREFOX_LEGACY:
+				if (!PACK_METHOD_XPI.equals(packMethod)) {
+					log.error("Firefox support only xpi pack methods");
+					return false;
+				}
+				return true;
+		}
+		return true;
+	}
+
+	private static String getBuildName(String buildName, Browser browser, String version) {
+		String result = buildName + "-" + version;
+		if (browser == Browser.SAFARI || browser == Browser.SAFARI_NEW) {
+			result += ".safariextension";
+		}
+		return result;
+	}
+
+	private static String getParamValue(String[] args, String paramName, String defaultValue) {
+		if (args == null) {
+			return defaultValue;
+		}
+		for (String arg : args) {
+			if (arg.startsWith(paramName)) {
+				return arg.replaceFirst(paramName + "=", "");
+			}
+		}
+
+		return defaultValue;
+	}
+
+	/**
+	 * Disable SSL validation (it may work wrong sometimes)
+	 *
+	 * @throws NoSuchAlgorithmException
+	 * @throws KeyManagementException
+	 */
+	private static void disableSslValidation() throws NoSuchAlgorithmException, KeyManagementException {
+		// Create a trust manager that does not validate certificate chains
+		TrustManager[] trustAllCerts = new TrustManager[]{new X509TrustManager() {
+			public java.security.cert.X509Certificate[] getAcceptedIssuers() {
+				return null;
+			}
+
+			public void checkClientTrusted(X509Certificate[] certs, String authType) {
+			}
+
+			public void checkServerTrusted(X509Certificate[] certs, String authType) {
+			}
+		}
+		};
+
+		// Install the all-trusting trust manager
+		SSLContext sc = SSLContext.getInstance("SSL");
+		sc.init(null, trustAllCerts, new java.security.SecureRandom());
+		HttpsURLConnection.setDefaultSSLSocketFactory(sc.getSocketFactory());
+
+		// Create all-trusting host name verifier
+		HostnameVerifier allHostsValid = new HostnameVerifier() {
+			public boolean verify(String hostname, SSLSession session) {
+				return true;
+			}
+		};
+
+		// Install the all-trusting host verifier
+		HttpsURLConnection.setDefaultHostnameVerifier(allHostsValid);
+	}
+}